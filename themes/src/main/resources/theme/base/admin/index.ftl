--- conflicted
+++ resolved
@@ -51,7 +51,6 @@
     <script src="${resourceUrl}/js/loaders.js" type="text/javascript"></script>
     <script src="${resourceUrl}/js/services.js" type="text/javascript"></script>
 
-<<<<<<< HEAD
     <!-- Authorization -->
     <script src="${resourceUrl}/js/authz/lib/ace/ace.js" type="text/javascript"></script>
     <script src="${resourceUrl}/js/authz/lib/ace/mode-javascript.js" type="text/javascript"></script>
@@ -59,14 +58,12 @@
     <script src="${resourceUrl}/js/authz/authz-app.js" type="text/javascript"></script>
     <script src="${resourceUrl}/js/authz/authz-controller.js" type="text/javascript"></script>
     <script src="${resourceUrl}/js/authz/authz-services.js" type="text/javascript"></script>
-=======
+
     <#if properties.scripts?has_content>
         <#list properties.scripts?split(' ') as script>
             <script type="text/javascript" src="${resourceUrl}/${script}"></script>
         </#list>
     </#if>
-
->>>>>>> 524ad972
 </head>
 <body data-ng-controller="GlobalCtrl" data-ng-cloak data-ng-show="auth.user">
 
