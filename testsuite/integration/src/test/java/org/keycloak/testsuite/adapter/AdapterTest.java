<<<<<<< HEAD
/*
 * JBoss, Home of Professional Open Source.
 * Copyright 2012, Red Hat, Inc., and individual contributors
 * as indicated by the @author tags. See the copyright.txt file in the
 * distribution for a full listing of individual contributors.
 *
 * This is free software; you can redistribute it and/or modify it
 * under the terms of the GNU Lesser General Public License as
 * published by the Free Software Foundation; either version 2.1 of
 * the License, or (at your option) any later version.
 *
 * This software is distributed in the hope that it will be useful,
 * but WITHOUT ANY WARRANTY; without even the implied warranty of
 * MERCHANTABILITY or FITNESS FOR A PARTICULAR PURPOSE. See the GNU
 * Lesser General Public License for more details.
 *
 * You should have received a copy of the GNU Lesser General Public
 * License along with this software; if not, write to the Free
 * Software Foundation, Inc., 51 Franklin St, Fifth Floor, Boston, MA
 * 02110-1301 USA, or see the FSF site: http://www.fsf.org.
 */
package org.keycloak.testsuite.adapter;

import org.junit.Assert;
import org.junit.ClassRule;
import org.junit.Rule;
import org.junit.Test;
import org.keycloak.Config;
import org.keycloak.OAuth2Constants;
import org.keycloak.Version;
import org.keycloak.adapters.AdapterConstants;
import org.keycloak.models.ApplicationModel;
import org.keycloak.models.Constants;
import org.keycloak.models.KeycloakSession;
import org.keycloak.models.RealmModel;
import org.keycloak.models.UserModel;
import org.keycloak.models.UserSessionModel;
import org.keycloak.protocol.oidc.OpenIDConnectService;
import org.keycloak.protocol.oidc.TokenManager;
import org.keycloak.representations.AccessToken;
import org.keycloak.representations.adapters.action.SessionStats;
import org.keycloak.representations.idm.RealmRepresentation;
import org.keycloak.services.managers.RealmManager;
import org.keycloak.services.managers.ResourceAdminManager;
import org.keycloak.services.resources.admin.AdminRoot;
import org.keycloak.testsuite.OAuthClient;
import org.keycloak.testsuite.pages.LoginPage;
import org.keycloak.testsuite.rule.AbstractKeycloakRule;
import org.keycloak.testsuite.rule.WebResource;
import org.keycloak.testsuite.rule.WebRule;
import org.keycloak.testutils.KeycloakServer;
import org.keycloak.util.BasicAuthHelper;
import org.openqa.selenium.WebDriver;

import javax.ws.rs.client.Client;
import javax.ws.rs.client.ClientBuilder;
import javax.ws.rs.client.Entity;
import javax.ws.rs.client.WebTarget;
import javax.ws.rs.core.Form;
import javax.ws.rs.core.GenericType;
import javax.ws.rs.core.HttpHeaders;
import javax.ws.rs.core.Response;
import javax.ws.rs.core.UriBuilder;
import java.net.URI;
import java.net.URL;
import java.security.PublicKey;
import java.util.Map;

/**
 * Tests Undertow Adapter
 *
 * @author <a href="mailto:bburke@redhat.com">Bill Burke</a>
 */
public class AdapterTest {

    public static final String LOGIN_URL = OpenIDConnectService.loginPageUrl(UriBuilder.fromUri("http://localhost:8081/auth")).build("demo").toString();
    public static PublicKey realmPublicKey;
    @ClassRule
    public static AbstractKeycloakRule keycloakRule = new AbstractKeycloakRule() {
        @Override
        protected void configure(KeycloakSession session, RealmManager manager, RealmModel adminRealm) {
            RealmRepresentation representation = KeycloakServer.loadJson(getClass().getResourceAsStream("/adapter-test/demorealm.json"), RealmRepresentation.class);
            RealmModel realm = manager.importRealm(representation);

            realmPublicKey = realm.getPublicKey();

            URL url = getClass().getResource("/adapter-test/cust-app-keycloak.json");
            deployApplication("customer-portal", "/customer-portal", CustomerServlet.class, url.getPath(), "user");
            url = getClass().getResource("/adapter-test/secure-portal-keycloak.json");
            deployApplication("secure-portal", "/secure-portal", CallAuthenticatedServlet.class, url.getPath(), "user", false);
            url = getClass().getResource("/adapter-test/customer-db-keycloak.json");
            deployApplication("customer-db", "/customer-db", CustomerDatabaseServlet.class, url.getPath(), "user");
            url = getClass().getResource("/adapter-test/product-keycloak.json");
            deployApplication("product-portal", "/product-portal", ProductServlet.class, url.getPath(), "user");

        }
    };

    private static String createToken() {
        KeycloakSession session = keycloakRule.startSession();
        try {
            RealmManager manager = new RealmManager(session);

            RealmModel adminRealm = manager.getRealm(Config.getAdminRealm());
            ApplicationModel adminConsole = adminRealm.getApplicationByName(Constants.ADMIN_CONSOLE_APPLICATION);
            TokenManager tm = new TokenManager();
            UserModel admin = session.users().getUserByUsername("admin", adminRealm);
            UserSessionModel userSession = session.sessions().createUserSession(adminRealm, admin, "admin", null, "form", false);
            AccessToken token = tm.createClientAccessToken(tm.getAccess(null, adminConsole, admin), adminRealm, adminConsole, admin, userSession);
            return tm.encodeToken(adminRealm, token);
        } finally {
            keycloakRule.stopSession(session, true);
        }
    }


    @Rule
    public WebRule webRule = new WebRule(this);

    @WebResource
    protected WebDriver driver;

    @WebResource
    protected OAuthClient oauth;

    @WebResource
    protected LoginPage loginPage;

    @Test
    public void testLoginSSOAndLogout() throws Exception {
        // test login to customer-portal which does a bearer request to customer-db
        driver.navigate().to("http://localhost:8081/customer-portal");
        System.out.println("Current url: " + driver.getCurrentUrl());
        Assert.assertTrue(driver.getCurrentUrl().startsWith(LOGIN_URL));
        loginPage.login("bburke@redhat.com", "password");
        System.out.println("Current url: " + driver.getCurrentUrl());
        Assert.assertEquals(driver.getCurrentUrl(), "http://localhost:8081/customer-portal");
        String pageSource = driver.getPageSource();
        System.out.println(pageSource);
        Assert.assertTrue(pageSource.contains("Bill Burke") && pageSource.contains("Stian Thorgersen"));

        // test SSO
        driver.navigate().to("http://localhost:8081/product-portal");
        Assert.assertEquals(driver.getCurrentUrl(), "http://localhost:8081/product-portal");
        pageSource = driver.getPageSource();
        System.out.println(pageSource);
        Assert.assertTrue(pageSource.contains("iPhone") && pageSource.contains("iPad"));

        // View stats
        String adminToken = createToken();

        Client client = ClientBuilder.newClient();
        UriBuilder authBase = UriBuilder.fromUri("http://localhost:8081/auth");
        WebTarget adminTarget = client.target(AdminRoot.realmsUrl(authBase)).path("demo");
        Map<String, SessionStats> stats = adminTarget.path("session-stats").request()
                .header(HttpHeaders.AUTHORIZATION, "Bearer " + adminToken)
                .get(new GenericType<Map<String, SessionStats>>() {
                });

        SessionStats custStats = stats.get("customer-portal");
        Assert.assertNotNull(custStats);
        Assert.assertEquals(1, custStats.getActiveSessions());
        SessionStats prodStats = stats.get("product-portal");
        Assert.assertNotNull(prodStats);
        Assert.assertEquals(1, prodStats.getActiveSessions());

        client.close();


        // test logout

        String logoutUri = OpenIDConnectService.logoutUrl(UriBuilder.fromUri("http://localhost:8081/auth"))
                .queryParam(OAuth2Constants.REDIRECT_URI, "http://localhost:8081/customer-portal").build("demo").toString();
        driver.navigate().to(logoutUri);
        Assert.assertTrue(driver.getCurrentUrl().startsWith(LOGIN_URL));
        driver.navigate().to("http://localhost:8081/product-portal");
        Assert.assertTrue(driver.getCurrentUrl().startsWith(LOGIN_URL));
        driver.navigate().to("http://localhost:8081/customer-portal");
        Assert.assertTrue(driver.getCurrentUrl().startsWith(LOGIN_URL));


    }

    @Test
    public void testServletRequestLogout() throws Exception {
        // test login to customer-portal which does a bearer request to customer-db
        driver.navigate().to("http://localhost:8081/customer-portal");
        System.out.println("Current url: " + driver.getCurrentUrl());
        Assert.assertTrue(driver.getCurrentUrl().startsWith(LOGIN_URL));
        loginPage.login("bburke@redhat.com", "password");
        System.out.println("Current url: " + driver.getCurrentUrl());
        Assert.assertEquals(driver.getCurrentUrl(), "http://localhost:8081/customer-portal");
        String pageSource = driver.getPageSource();
        System.out.println(pageSource);
        Assert.assertTrue(pageSource.contains("Bill Burke") && pageSource.contains("Stian Thorgersen"));

        // test SSO
        driver.navigate().to("http://localhost:8081/product-portal");
        Assert.assertEquals(driver.getCurrentUrl(), "http://localhost:8081/product-portal");
        pageSource = driver.getPageSource();
        System.out.println(pageSource);
        Assert.assertTrue(pageSource.contains("iPhone") && pageSource.contains("iPad"));

        // back
        driver.navigate().to("http://localhost:8081/customer-portal");
        System.out.println("Current url: " + driver.getCurrentUrl());
        Assert.assertEquals(driver.getCurrentUrl(), "http://localhost:8081/customer-portal");
        pageSource = driver.getPageSource();
        System.out.println(pageSource);
        Assert.assertTrue(pageSource.contains("Bill Burke") && pageSource.contains("Stian Thorgersen"));
        // test logout

        driver.navigate().to("http://localhost:8081/customer-portal/logout");



        driver.navigate().to("http://localhost:8081/customer-portal");
        String currentUrl = driver.getCurrentUrl();
        Assert.assertTrue(currentUrl.startsWith(LOGIN_URL));
        driver.navigate().to("http://localhost:8081/product-portal");
        Assert.assertTrue(driver.getCurrentUrl().startsWith(LOGIN_URL));


    }

    @Test
    public void testLoginSSOIdle() throws Exception {
        // test login to customer-portal which does a bearer request to customer-db
        driver.navigate().to("http://localhost:8081/customer-portal");
        System.out.println("Current url: " + driver.getCurrentUrl());
        Assert.assertTrue(driver.getCurrentUrl().startsWith(LOGIN_URL));
        loginPage.login("bburke@redhat.com", "password");
        System.out.println("Current url: " + driver.getCurrentUrl());
        Assert.assertEquals(driver.getCurrentUrl(), "http://localhost:8081/customer-portal");
        String pageSource = driver.getPageSource();
        System.out.println(pageSource);
        Assert.assertTrue(pageSource.contains("Bill Burke") && pageSource.contains("Stian Thorgersen"));

        KeycloakSession session = keycloakRule.startSession();
        RealmModel realm = session.realms().getRealmByName("demo");
        int originalIdle = realm.getSsoSessionIdleTimeout();
        realm.setSsoSessionIdleTimeout(1);
        session.getTransaction().commit();
        session.close();

        Thread.sleep(2000);


        // test SSO
        driver.navigate().to("http://localhost:8081/product-portal");
        Assert.assertTrue(driver.getCurrentUrl().startsWith(LOGIN_URL));

        session = keycloakRule.startSession();
        realm = session.realms().getRealmByName("demo");
        realm.setSsoSessionIdleTimeout(originalIdle);
        session.getTransaction().commit();
        session.close();
    }

    @Test
    public void testLoginSSOIdleRemoveExpiredUserSessions() throws Exception {
        // test login to customer-portal which does a bearer request to customer-db
        driver.navigate().to("http://localhost:8081/customer-portal");
        System.out.println("Current url: " + driver.getCurrentUrl());
        Assert.assertTrue(driver.getCurrentUrl().startsWith(LOGIN_URL));
        loginPage.login("bburke@redhat.com", "password");
        System.out.println("Current url: " + driver.getCurrentUrl());
        Assert.assertEquals(driver.getCurrentUrl(), "http://localhost:8081/customer-portal");
        String pageSource = driver.getPageSource();
        System.out.println(pageSource);
        Assert.assertTrue(pageSource.contains("Bill Burke") && pageSource.contains("Stian Thorgersen"));

        KeycloakSession session = keycloakRule.startSession();
        RealmModel realm = session.realms().getRealmByName("demo");
        int originalIdle = realm.getSsoSessionIdleTimeout();
        realm.setSsoSessionIdleTimeout(1);
        session.getTransaction().commit();
        session.close();

        Thread.sleep(2000);

        session = keycloakRule.startSession();
        realm = session.realms().getRealmByName("demo");
        session.sessions().removeExpiredUserSessions(realm);
        session.getTransaction().commit();
        session.close();

        // test SSO
        driver.navigate().to("http://localhost:8081/product-portal");
        Assert.assertTrue(driver.getCurrentUrl().startsWith(LOGIN_URL));



        session = keycloakRule.startSession();
        realm = session.realms().getRealmByName("demo");
        // need to cleanup so other tests don't fail, so invalidate http sessions on remote clients.
        UserModel user = session.users().getUserByUsername("bburke@redhat.com", realm);
        new ResourceAdminManager().logoutUser(null, realm, user.getId(), null);
        realm.setSsoSessionIdleTimeout(originalIdle);
        session.getTransaction().commit();
        session.close();


    }

    @Test
    public void testLoginSSOMax() throws Exception {
        // test login to customer-portal which does a bearer request to customer-db
        driver.navigate().to("http://localhost:8081/customer-portal");
        System.out.println("Current url: " + driver.getCurrentUrl());
        Assert.assertTrue(driver.getCurrentUrl().startsWith(LOGIN_URL));
        loginPage.login("bburke@redhat.com", "password");
        System.out.println("Current url: " + driver.getCurrentUrl());
        Assert.assertEquals(driver.getCurrentUrl(), "http://localhost:8081/customer-portal");
        String pageSource = driver.getPageSource();
        System.out.println(pageSource);
        Assert.assertTrue(pageSource.contains("Bill Burke") && pageSource.contains("Stian Thorgersen"));

        KeycloakSession session = keycloakRule.startSession();
        RealmModel realm = session.realms().getRealmByName("demo");
        int original = realm.getSsoSessionMaxLifespan();
        realm.setSsoSessionMaxLifespan(1);
        session.getTransaction().commit();
        session.close();

        Thread.sleep(2000);


        // test SSO
        driver.navigate().to("http://localhost:8081/product-portal");
        Assert.assertTrue(driver.getCurrentUrl().startsWith(LOGIN_URL));

        session = keycloakRule.startSession();
        realm = session.realms().getRealmByName("demo");
        realm.setSsoSessionMaxLifespan(original);
        session.getTransaction().commit();
        session.close();
    }

    /**
     * KEYCLOAK-518
     * @throws Exception
     */
    @Test
    public void testNullBearerToken() throws Exception {
        Client client = ClientBuilder.newClient();
        WebTarget target = client.target("http://localhost:8081/customer-db");
        Response response = target.request().get();
        Assert.assertEquals(401, response.getStatus());
        response.close();
        response = target.request().header(HttpHeaders.AUTHORIZATION, "Bearer null").get();
        Assert.assertEquals(401, response.getStatus());
        response.close();
        client.close();

    }

    /**
     * KEYCLOAK-518
     * @throws Exception
     */
    @Test
    public void testBadUser() throws Exception {
        Client client = ClientBuilder.newClient();
        UriBuilder builder = UriBuilder.fromUri(org.keycloak.testsuite.Constants.AUTH_SERVER_ROOT);
        URI uri = OpenIDConnectService.grantAccessTokenUrl(builder).build("demo");
        WebTarget target = client.target(uri);
        String header = BasicAuthHelper.createHeader("customer-portal", "password");
        Form form = new Form();
        form.param("username", "monkey@redhat.com")
            .param("password", "password");
        Response response = target.request()
                .header(HttpHeaders.AUTHORIZATION, header)
                .post(Entity.form(form));
        Assert.assertEquals(400, response.getStatus());
        response.close();
        client.close();

    }

    @Test
    public void testVersion() throws Exception {
        Client client = ClientBuilder.newClient();
        WebTarget target = client.target(org.keycloak.testsuite.Constants.AUTH_SERVER_ROOT).path("version");
        Version version = target.request().get(Version.class);
        Assert.assertNotNull(version);
        Assert.assertNotNull(version.getVersion());
        Assert.assertNotNull(version.getBuildTime());
        Assert.assertNotEquals(version.getVersion(), Version.UNKNOWN);
        Assert.assertNotEquals(version.getBuildTime(), Version.UNKNOWN);

        Version version2 = client.target("http://localhost:8081/secure-portal").path(AdapterConstants.K_VERSION).request().get(Version.class);
        Assert.assertNotNull(version2);
        Assert.assertNotNull(version2.getVersion());
        Assert.assertNotNull(version2.getBuildTime());
        Assert.assertEquals(version.getVersion(), version2.getVersion());
        Assert.assertEquals(version.getBuildTime(), version2.getBuildTime());
        client.close();

    }



    @Test
    public void testAuthenticated() throws Exception {
        // test login to customer-portal which does a bearer request to customer-db
        driver.navigate().to("http://localhost:8081/secure-portal");
        System.out.println("Current url: " + driver.getCurrentUrl());
        Assert.assertTrue(driver.getCurrentUrl().startsWith(LOGIN_URL));
        loginPage.login("bburke@redhat.com", "password");
        System.out.println("Current url: " + driver.getCurrentUrl());
        Assert.assertEquals(driver.getCurrentUrl(), "http://localhost:8081/secure-portal");
        String pageSource = driver.getPageSource();
        System.out.println(pageSource);
        Assert.assertTrue(pageSource.contains("Bill Burke") && pageSource.contains("Stian Thorgersen"));

        // test logout

        String logoutUri = OpenIDConnectService.logoutUrl(UriBuilder.fromUri("http://localhost:8081/auth"))
                .queryParam(OAuth2Constants.REDIRECT_URI, "http://localhost:8081/secure-portal").build("demo").toString();
        driver.navigate().to(logoutUri);
        Assert.assertTrue(driver.getCurrentUrl().startsWith(LOGIN_URL));
        driver.navigate().to("http://localhost:8081/secure-portal");
        Assert.assertTrue(driver.getCurrentUrl().startsWith(LOGIN_URL));
    }



}
=======
/*
 * JBoss, Home of Professional Open Source.
 * Copyright 2012, Red Hat, Inc., and individual contributors
 * as indicated by the @author tags. See the copyright.txt file in the
 * distribution for a full listing of individual contributors.
 *
 * This is free software; you can redistribute it and/or modify it
 * under the terms of the GNU Lesser General Public License as
 * published by the Free Software Foundation; either version 2.1 of
 * the License, or (at your option) any later version.
 *
 * This software is distributed in the hope that it will be useful,
 * but WITHOUT ANY WARRANTY; without even the implied warranty of
 * MERCHANTABILITY or FITNESS FOR A PARTICULAR PURPOSE. See the GNU
 * Lesser General Public License for more details.
 *
 * You should have received a copy of the GNU Lesser General Public
 * License along with this software; if not, write to the Free
 * Software Foundation, Inc., 51 Franklin St, Fifth Floor, Boston, MA
 * 02110-1301 USA, or see the FSF site: http://www.fsf.org.
 */
package org.keycloak.testsuite.adapter;

import org.junit.Assert;
import org.junit.ClassRule;
import org.junit.FixMethodOrder;
import org.junit.Rule;
import org.junit.Test;
import org.junit.runners.MethodSorters;
import org.keycloak.Config;
import org.keycloak.OAuth2Constants;
import org.keycloak.Version;
import org.keycloak.adapters.AdapterConstants;
import org.keycloak.models.ApplicationModel;
import org.keycloak.models.Constants;
import org.keycloak.models.KeycloakSession;
import org.keycloak.models.RealmModel;
import org.keycloak.models.UserModel;
import org.keycloak.models.UserSessionModel;
import org.keycloak.protocol.oidc.OpenIDConnectService;
import org.keycloak.protocol.oidc.TokenManager;
import org.keycloak.representations.AccessToken;
import org.keycloak.representations.idm.RealmRepresentation;
import org.keycloak.services.managers.RealmManager;
import org.keycloak.services.resources.admin.AdminRoot;
import org.keycloak.testsuite.OAuthClient;
import org.keycloak.testsuite.pages.LoginPage;
import org.keycloak.testsuite.rule.AbstractKeycloakRule;
import org.keycloak.testsuite.rule.WebResource;
import org.keycloak.testsuite.rule.WebRule;
import org.keycloak.testutils.KeycloakServer;
import org.keycloak.util.BasicAuthHelper;
import org.openqa.selenium.WebDriver;

import javax.ws.rs.client.Client;
import javax.ws.rs.client.ClientBuilder;
import javax.ws.rs.client.Entity;
import javax.ws.rs.client.WebTarget;
import javax.ws.rs.core.Form;
import javax.ws.rs.core.GenericType;
import javax.ws.rs.core.HttpHeaders;
import javax.ws.rs.core.Response;
import javax.ws.rs.core.UriBuilder;
import java.net.URI;
import java.net.URL;
import java.security.PublicKey;
import java.util.Map;

/**
 * Tests Undertow Adapter
 *
 * @author <a href="mailto:bburke@redhat.com">Bill Burke</a>
 */
@FixMethodOrder(MethodSorters.NAME_ASCENDING)
public class AdapterTest {

    public static final String LOGIN_URL = OpenIDConnectService.loginPageUrl(UriBuilder.fromUri("http://localhost:8081/auth")).build("demo").toString();
    public static PublicKey realmPublicKey;
    @ClassRule
    public static AbstractKeycloakRule keycloakRule = new AbstractKeycloakRule() {
        @Override
        protected void configure(KeycloakSession session, RealmManager manager, RealmModel adminRealm) {
            RealmRepresentation representation = KeycloakServer.loadJson(getClass().getResourceAsStream("/adapter-test/demorealm.json"), RealmRepresentation.class);
            RealmModel realm = manager.importRealm(representation);

            realmPublicKey = realm.getPublicKey();

            URL url = getClass().getResource("/adapter-test/cust-app-keycloak.json");
            deployApplication("customer-portal", "/customer-portal", CustomerServlet.class, url.getPath(), "user");
            url = getClass().getResource("/adapter-test/secure-portal-keycloak.json");
            deployApplication("secure-portal", "/secure-portal", CallAuthenticatedServlet.class, url.getPath(), "user", false);
            url = getClass().getResource("/adapter-test/customer-db-keycloak.json");
            deployApplication("customer-db", "/customer-db", CustomerDatabaseServlet.class, url.getPath(), "user");
            url = getClass().getResource("/adapter-test/product-keycloak.json");
            deployApplication("product-portal", "/product-portal", ProductServlet.class, url.getPath(), "user");

            // Test that replacing system properties works for adapters
            System.setProperty("my.host.name", "localhost");
            url = getClass().getResource("/adapter-test/session-keycloak.json");
            deployApplication("session-portal", "/session-portal", SessionServlet.class, url.getPath(), "user");
        }
    };

    private static String createToken() {
        KeycloakSession session = keycloakRule.startSession();
        try {
            RealmManager manager = new RealmManager(session);

            RealmModel adminRealm = manager.getRealm(Config.getAdminRealm());
            ApplicationModel adminConsole = adminRealm.getApplicationByName(Constants.ADMIN_CONSOLE_APPLICATION);
            TokenManager tm = new TokenManager();
            UserModel admin = session.users().getUserByUsername("admin", adminRealm);
            UserSessionModel userSession = session.sessions().createUserSession(adminRealm, admin, "admin", null, "form", false);
            AccessToken token = tm.createClientAccessToken(tm.getAccess(null, adminConsole, admin), adminRealm, adminConsole, admin, userSession);
            return tm.encodeToken(adminRealm, token);
        } finally {
            keycloakRule.stopSession(session, true);
        }
    }


    @Rule
    public WebRule webRule = new WebRule(this);

    @WebResource
    protected WebDriver driver;

    @WebResource
    protected OAuthClient oauth;

    @WebResource
    protected LoginPage loginPage;

    @Test
    public void testLoginSSOAndLogout() throws Exception {
        // test login to customer-portal which does a bearer request to customer-db
        driver.navigate().to("http://localhost:8081/customer-portal");
        System.out.println("Current url: " + driver.getCurrentUrl());
        Assert.assertTrue(driver.getCurrentUrl().startsWith(LOGIN_URL));
        loginPage.login("bburke@redhat.com", "password");
        System.out.println("Current url: " + driver.getCurrentUrl());
        Assert.assertEquals(driver.getCurrentUrl(), "http://localhost:8081/customer-portal");
        String pageSource = driver.getPageSource();
        System.out.println(pageSource);
        Assert.assertTrue(pageSource.contains("Bill Burke") && pageSource.contains("Stian Thorgersen"));

        // test SSO
        driver.navigate().to("http://localhost:8081/product-portal");
        Assert.assertEquals(driver.getCurrentUrl(), "http://localhost:8081/product-portal");
        pageSource = driver.getPageSource();
        System.out.println(pageSource);
        Assert.assertTrue(pageSource.contains("iPhone") && pageSource.contains("iPad"));

        // View stats
        String adminToken = createToken();

        Client client = ClientBuilder.newClient();
        UriBuilder authBase = UriBuilder.fromUri("http://localhost:8081/auth");
        WebTarget adminTarget = client.target(AdminRoot.realmsUrl(authBase)).path("demo");
        Map<String, Integer> stats = adminTarget.path("application-session-stats").request()
                .header(HttpHeaders.AUTHORIZATION, "Bearer " + adminToken)
                .get(new GenericType<Map<String, Integer>>() {
                });

        Integer custSessionsCount = stats.get("customer-portal");
        Assert.assertNotNull(custSessionsCount);
        Assert.assertTrue(1 == custSessionsCount);
        Integer prodStatsCount = stats.get("product-portal");
        Assert.assertNotNull(prodStatsCount);
        Assert.assertTrue(1 == prodStatsCount);

        client.close();


        // test logout

        String logoutUri = OpenIDConnectService.logoutUrl(UriBuilder.fromUri("http://localhost:8081/auth"))
                .queryParam(OAuth2Constants.REDIRECT_URI, "http://localhost:8081/customer-portal").build("demo").toString();
        driver.navigate().to(logoutUri);
        Assert.assertTrue(driver.getCurrentUrl().startsWith(LOGIN_URL));
        driver.navigate().to("http://localhost:8081/product-portal");
        Assert.assertTrue(driver.getCurrentUrl().startsWith(LOGIN_URL));
        driver.navigate().to("http://localhost:8081/customer-portal");
        Assert.assertTrue(driver.getCurrentUrl().startsWith(LOGIN_URL));


    }

    @Test
    public void testServletRequestLogout() throws Exception {
        // test login to customer-portal which does a bearer request to customer-db
        driver.navigate().to("http://localhost:8081/customer-portal");
        System.out.println("Current url: " + driver.getCurrentUrl());
        Assert.assertTrue(driver.getCurrentUrl().startsWith(LOGIN_URL));
        loginPage.login("bburke@redhat.com", "password");
        System.out.println("Current url: " + driver.getCurrentUrl());
        Assert.assertEquals(driver.getCurrentUrl(), "http://localhost:8081/customer-portal");
        String pageSource = driver.getPageSource();
        System.out.println(pageSource);
        Assert.assertTrue(pageSource.contains("Bill Burke") && pageSource.contains("Stian Thorgersen"));

        // test SSO
        driver.navigate().to("http://localhost:8081/product-portal");
        Assert.assertEquals(driver.getCurrentUrl(), "http://localhost:8081/product-portal");
        pageSource = driver.getPageSource();
        System.out.println(pageSource);
        Assert.assertTrue(pageSource.contains("iPhone") && pageSource.contains("iPad"));

        // back
        driver.navigate().to("http://localhost:8081/customer-portal");
        System.out.println("Current url: " + driver.getCurrentUrl());
        Assert.assertEquals(driver.getCurrentUrl(), "http://localhost:8081/customer-portal");
        pageSource = driver.getPageSource();
        System.out.println(pageSource);
        Assert.assertTrue(pageSource.contains("Bill Burke") && pageSource.contains("Stian Thorgersen"));
        // test logout

        driver.navigate().to("http://localhost:8081/customer-portal/logout");



        driver.navigate().to("http://localhost:8081/customer-portal");
        String currentUrl = driver.getCurrentUrl();
        Assert.assertTrue(currentUrl.startsWith(LOGIN_URL));
        driver.navigate().to("http://localhost:8081/product-portal");
        Assert.assertTrue(driver.getCurrentUrl().startsWith(LOGIN_URL));


    }

    @Test
    public void testLoginSSOIdle() throws Exception {
        // test login to customer-portal which does a bearer request to customer-db
        driver.navigate().to("http://localhost:8081/customer-portal");
        System.out.println("Current url: " + driver.getCurrentUrl());
        Assert.assertTrue(driver.getCurrentUrl().startsWith(LOGIN_URL));
        loginPage.login("bburke@redhat.com", "password");
        System.out.println("Current url: " + driver.getCurrentUrl());
        Assert.assertEquals(driver.getCurrentUrl(), "http://localhost:8081/customer-portal");
        String pageSource = driver.getPageSource();
        System.out.println(pageSource);
        Assert.assertTrue(pageSource.contains("Bill Burke") && pageSource.contains("Stian Thorgersen"));

        KeycloakSession session = keycloakRule.startSession();
        RealmModel realm = session.realms().getRealmByName("demo");
        int originalIdle = realm.getSsoSessionIdleTimeout();
        realm.setSsoSessionIdleTimeout(1);
        session.getTransaction().commit();
        session.close();

        Thread.sleep(2000);


        // test SSO
        driver.navigate().to("http://localhost:8081/product-portal");
        Assert.assertTrue(driver.getCurrentUrl().startsWith(LOGIN_URL));

        session = keycloakRule.startSession();
        realm = session.realms().getRealmByName("demo");
        realm.setSsoSessionIdleTimeout(originalIdle);
        session.getTransaction().commit();
        session.close();
    }

    @Test
    public void testLoginSSOIdleRemoveExpiredUserSessions() throws Exception {
        // test login to customer-portal which does a bearer request to customer-db
        driver.navigate().to("http://localhost:8081/customer-portal");
        System.out.println("Current url: " + driver.getCurrentUrl());
        Assert.assertTrue(driver.getCurrentUrl().startsWith(LOGIN_URL));
        loginPage.login("bburke@redhat.com", "password");
        System.out.println("Current url: " + driver.getCurrentUrl());
        Assert.assertEquals(driver.getCurrentUrl(), "http://localhost:8081/customer-portal");
        String pageSource = driver.getPageSource();
        System.out.println(pageSource);
        Assert.assertTrue(pageSource.contains("Bill Burke") && pageSource.contains("Stian Thorgersen"));

        KeycloakSession session = keycloakRule.startSession();
        RealmModel realm = session.realms().getRealmByName("demo");
        int originalIdle = realm.getSsoSessionIdleTimeout();
        realm.setSsoSessionIdleTimeout(1);
        session.getTransaction().commit();
        session.close();

        Thread.sleep(2000);

        session = keycloakRule.startSession();
        realm = session.realms().getRealmByName("demo");
        session.sessions().removeExpiredUserSessions(realm);
        session.getTransaction().commit();
        session.close();

        // test SSO
        driver.navigate().to("http://localhost:8081/product-portal");
        Assert.assertTrue(driver.getCurrentUrl().startsWith(LOGIN_URL));

        session = keycloakRule.startSession();
        realm = session.realms().getRealmByName("demo");
        realm.setSsoSessionIdleTimeout(originalIdle);
        session.getTransaction().commit();
        session.close();
    }

    @Test
    public void testLoginSSOMax() throws Exception {
        // test login to customer-portal which does a bearer request to customer-db
        driver.navigate().to("http://localhost:8081/customer-portal");
        System.out.println("Current url: " + driver.getCurrentUrl());
        Assert.assertTrue(driver.getCurrentUrl().startsWith(LOGIN_URL));
        loginPage.login("bburke@redhat.com", "password");
        System.out.println("Current url: " + driver.getCurrentUrl());
        Assert.assertEquals(driver.getCurrentUrl(), "http://localhost:8081/customer-portal");
        String pageSource = driver.getPageSource();
        System.out.println(pageSource);
        Assert.assertTrue(pageSource.contains("Bill Burke") && pageSource.contains("Stian Thorgersen"));

        KeycloakSession session = keycloakRule.startSession();
        RealmModel realm = session.realms().getRealmByName("demo");
        int original = realm.getSsoSessionMaxLifespan();
        realm.setSsoSessionMaxLifespan(1);
        session.getTransaction().commit();
        session.close();

        Thread.sleep(2000);


        // test SSO
        driver.navigate().to("http://localhost:8081/product-portal");
        Assert.assertTrue(driver.getCurrentUrl().startsWith(LOGIN_URL));

        session = keycloakRule.startSession();
        realm = session.realms().getRealmByName("demo");
        realm.setSsoSessionMaxLifespan(original);
        session.getTransaction().commit();
        session.close();
    }

    /**
     * KEYCLOAK-518
     * @throws Exception
     */
    @Test
    public void testNullBearerToken() throws Exception {
        Client client = ClientBuilder.newClient();
        WebTarget target = client.target("http://localhost:8081/customer-db");
        Response response = target.request().get();
        Assert.assertEquals(401, response.getStatus());
        response.close();
        response = target.request().header(HttpHeaders.AUTHORIZATION, "Bearer null").get();
        Assert.assertEquals(401, response.getStatus());
        response.close();
        client.close();

    }

    /**
     * KEYCLOAK-518
     * @throws Exception
     */
    @Test
    public void testBadUser() throws Exception {
        Client client = ClientBuilder.newClient();
        UriBuilder builder = UriBuilder.fromUri(org.keycloak.testsuite.Constants.AUTH_SERVER_ROOT);
        URI uri = OpenIDConnectService.grantAccessTokenUrl(builder).build("demo");
        WebTarget target = client.target(uri);
        String header = BasicAuthHelper.createHeader("customer-portal", "password");
        Form form = new Form();
        form.param("username", "monkey@redhat.com")
            .param("password", "password");
        Response response = target.request()
                .header(HttpHeaders.AUTHORIZATION, header)
                .post(Entity.form(form));
        Assert.assertEquals(400, response.getStatus());
        response.close();
        client.close();

    }

    @Test
    public void testVersion() throws Exception {
        Client client = ClientBuilder.newClient();
        WebTarget target = client.target(org.keycloak.testsuite.Constants.AUTH_SERVER_ROOT).path("version");
        Version version = target.request().get(Version.class);
        Assert.assertNotNull(version);
        Assert.assertNotNull(version.getVersion());
        Assert.assertNotNull(version.getBuildTime());
        Assert.assertNotEquals(version.getVersion(), Version.UNKNOWN);
        Assert.assertNotEquals(version.getBuildTime(), Version.UNKNOWN);

        Version version2 = client.target("http://localhost:8081/secure-portal").path(AdapterConstants.K_VERSION).request().get(Version.class);
        Assert.assertNotNull(version2);
        Assert.assertNotNull(version2.getVersion());
        Assert.assertNotNull(version2.getBuildTime());
        Assert.assertEquals(version.getVersion(), version2.getVersion());
        Assert.assertEquals(version.getBuildTime(), version2.getBuildTime());
        client.close();

    }



    @Test
    public void testAuthenticated() throws Exception {
        // test login to customer-portal which does a bearer request to customer-db
        driver.navigate().to("http://localhost:8081/secure-portal");
        System.out.println("Current url: " + driver.getCurrentUrl());
        Assert.assertTrue(driver.getCurrentUrl().startsWith(LOGIN_URL));
        loginPage.login("bburke@redhat.com", "password");
        System.out.println("Current url: " + driver.getCurrentUrl());
        Assert.assertEquals(driver.getCurrentUrl(), "http://localhost:8081/secure-portal");
        String pageSource = driver.getPageSource();
        System.out.println(pageSource);
        Assert.assertTrue(pageSource.contains("Bill Burke") && pageSource.contains("Stian Thorgersen"));

        // test logout

        String logoutUri = OpenIDConnectService.logoutUrl(UriBuilder.fromUri("http://localhost:8081/auth"))
                .queryParam(OAuth2Constants.REDIRECT_URI, "http://localhost:8081/secure-portal").build("demo").toString();
        driver.navigate().to(logoutUri);
        Assert.assertTrue(driver.getCurrentUrl().startsWith(LOGIN_URL));
        driver.navigate().to("http://localhost:8081/secure-portal");
        Assert.assertTrue(driver.getCurrentUrl().startsWith(LOGIN_URL));
    }

    @Test
    public void testSingleSessionInvalidated() throws Throwable {
        AdapterTest browser1 = this;
        AdapterTest browser2 = new AdapterTest();

        loginAndCheckSession(browser1.driver, browser1.loginPage);

        // Open browser2
        browser2.webRule.before();
        try {
            browser2.loginAndCheckSession(browser2.driver, browser2.loginPage);

            // Logout in browser1
            String logoutUri = OpenIDConnectService.logoutUrl(UriBuilder.fromUri("http://localhost:8081/auth"))
                    .queryParam(OAuth2Constants.REDIRECT_URI, "http://localhost:8081/session-portal").build("demo").toString();
            browser1.driver.navigate().to(logoutUri);
            Assert.assertTrue(browser1.driver.getCurrentUrl().startsWith(LOGIN_URL));

            // Assert that I am logged out in browser1
            browser1.driver.navigate().to("http://localhost:8081/session-portal");
            Assert.assertTrue(browser1.driver.getCurrentUrl().startsWith(LOGIN_URL));

            // Assert that I am still logged in browser2 and same session is still preserved
            browser2.driver.navigate().to("http://localhost:8081/session-portal");
            Assert.assertEquals(browser2.driver.getCurrentUrl(), "http://localhost:8081/session-portal");
            String pageSource = browser2.driver.getPageSource();
            Assert.assertTrue(pageSource.contains("Counter=3"));

            browser2.driver.navigate().to(logoutUri);
            Assert.assertTrue(browser2.driver.getCurrentUrl().startsWith(LOGIN_URL));
        } finally {
            browser2.webRule.after();
        }
    }

    private static void loginAndCheckSession(WebDriver driver, LoginPage loginPage) {
        driver.navigate().to("http://localhost:8081/session-portal");
        Assert.assertTrue(driver.getCurrentUrl().startsWith(LOGIN_URL));
        loginPage.login("bburke@redhat.com", "password");
        System.out.println("Current url: " + driver.getCurrentUrl());
        Assert.assertEquals(driver.getCurrentUrl(), "http://localhost:8081/session-portal");
        String pageSource = driver.getPageSource();
        Assert.assertTrue(pageSource.contains("Counter=1"));

        // Counter increased now
        driver.navigate().to("http://localhost:8081/session-portal");
        pageSource = driver.getPageSource();
        Assert.assertTrue(pageSource.contains("Counter=2"));

    }

}
>>>>>>> bc85be23
<|MERGE_RESOLUTION|>--- conflicted
+++ resolved
@@ -1,4 +1,3 @@
-<<<<<<< HEAD
 /*
  * JBoss, Home of Professional Open Source.
  * Copyright 2012, Red Hat, Inc., and individual contributors
@@ -24,8 +23,10 @@
 
 import org.junit.Assert;
 import org.junit.ClassRule;
+import org.junit.FixMethodOrder;
 import org.junit.Rule;
 import org.junit.Test;
+import org.junit.runners.MethodSorters;
 import org.keycloak.Config;
 import org.keycloak.OAuth2Constants;
 import org.keycloak.Version;
@@ -94,6 +95,10 @@
             url = getClass().getResource("/adapter-test/product-keycloak.json");
             deployApplication("product-portal", "/product-portal", ProductServlet.class, url.getPath(), "user");
 
+            // Test that replacing system properties works for adapters
+            System.setProperty("my.host.name", "localhost");
+            url = getClass().getResource("/adapter-test/session-keycloak.json");
+            deployApplication("session-portal", "/session-portal", SessionServlet.class, url.getPath(), "user");
         }
     };
 
@@ -290,8 +295,6 @@
         driver.navigate().to("http://localhost:8081/product-portal");
         Assert.assertTrue(driver.getCurrentUrl().startsWith(LOGIN_URL));
 
-
-
         session = keycloakRule.startSession();
         realm = session.realms().getRealmByName("demo");
         // need to cleanup so other tests don't fail, so invalidate http sessions on remote clients.
@@ -300,8 +303,6 @@
         realm.setSsoSessionIdleTimeout(originalIdle);
         session.getTransaction().commit();
         session.close();
-
-
     }
 
     @Test
@@ -425,434 +426,6 @@
         Assert.assertTrue(driver.getCurrentUrl().startsWith(LOGIN_URL));
     }
 
-
-
-}
-=======
-/*
- * JBoss, Home of Professional Open Source.
- * Copyright 2012, Red Hat, Inc., and individual contributors
- * as indicated by the @author tags. See the copyright.txt file in the
- * distribution for a full listing of individual contributors.
- *
- * This is free software; you can redistribute it and/or modify it
- * under the terms of the GNU Lesser General Public License as
- * published by the Free Software Foundation; either version 2.1 of
- * the License, or (at your option) any later version.
- *
- * This software is distributed in the hope that it will be useful,
- * but WITHOUT ANY WARRANTY; without even the implied warranty of
- * MERCHANTABILITY or FITNESS FOR A PARTICULAR PURPOSE. See the GNU
- * Lesser General Public License for more details.
- *
- * You should have received a copy of the GNU Lesser General Public
- * License along with this software; if not, write to the Free
- * Software Foundation, Inc., 51 Franklin St, Fifth Floor, Boston, MA
- * 02110-1301 USA, or see the FSF site: http://www.fsf.org.
- */
-package org.keycloak.testsuite.adapter;
-
-import org.junit.Assert;
-import org.junit.ClassRule;
-import org.junit.FixMethodOrder;
-import org.junit.Rule;
-import org.junit.Test;
-import org.junit.runners.MethodSorters;
-import org.keycloak.Config;
-import org.keycloak.OAuth2Constants;
-import org.keycloak.Version;
-import org.keycloak.adapters.AdapterConstants;
-import org.keycloak.models.ApplicationModel;
-import org.keycloak.models.Constants;
-import org.keycloak.models.KeycloakSession;
-import org.keycloak.models.RealmModel;
-import org.keycloak.models.UserModel;
-import org.keycloak.models.UserSessionModel;
-import org.keycloak.protocol.oidc.OpenIDConnectService;
-import org.keycloak.protocol.oidc.TokenManager;
-import org.keycloak.representations.AccessToken;
-import org.keycloak.representations.idm.RealmRepresentation;
-import org.keycloak.services.managers.RealmManager;
-import org.keycloak.services.resources.admin.AdminRoot;
-import org.keycloak.testsuite.OAuthClient;
-import org.keycloak.testsuite.pages.LoginPage;
-import org.keycloak.testsuite.rule.AbstractKeycloakRule;
-import org.keycloak.testsuite.rule.WebResource;
-import org.keycloak.testsuite.rule.WebRule;
-import org.keycloak.testutils.KeycloakServer;
-import org.keycloak.util.BasicAuthHelper;
-import org.openqa.selenium.WebDriver;
-
-import javax.ws.rs.client.Client;
-import javax.ws.rs.client.ClientBuilder;
-import javax.ws.rs.client.Entity;
-import javax.ws.rs.client.WebTarget;
-import javax.ws.rs.core.Form;
-import javax.ws.rs.core.GenericType;
-import javax.ws.rs.core.HttpHeaders;
-import javax.ws.rs.core.Response;
-import javax.ws.rs.core.UriBuilder;
-import java.net.URI;
-import java.net.URL;
-import java.security.PublicKey;
-import java.util.Map;
-
-/**
- * Tests Undertow Adapter
- *
- * @author <a href="mailto:bburke@redhat.com">Bill Burke</a>
- */
-@FixMethodOrder(MethodSorters.NAME_ASCENDING)
-public class AdapterTest {
-
-    public static final String LOGIN_URL = OpenIDConnectService.loginPageUrl(UriBuilder.fromUri("http://localhost:8081/auth")).build("demo").toString();
-    public static PublicKey realmPublicKey;
-    @ClassRule
-    public static AbstractKeycloakRule keycloakRule = new AbstractKeycloakRule() {
-        @Override
-        protected void configure(KeycloakSession session, RealmManager manager, RealmModel adminRealm) {
-            RealmRepresentation representation = KeycloakServer.loadJson(getClass().getResourceAsStream("/adapter-test/demorealm.json"), RealmRepresentation.class);
-            RealmModel realm = manager.importRealm(representation);
-
-            realmPublicKey = realm.getPublicKey();
-
-            URL url = getClass().getResource("/adapter-test/cust-app-keycloak.json");
-            deployApplication("customer-portal", "/customer-portal", CustomerServlet.class, url.getPath(), "user");
-            url = getClass().getResource("/adapter-test/secure-portal-keycloak.json");
-            deployApplication("secure-portal", "/secure-portal", CallAuthenticatedServlet.class, url.getPath(), "user", false);
-            url = getClass().getResource("/adapter-test/customer-db-keycloak.json");
-            deployApplication("customer-db", "/customer-db", CustomerDatabaseServlet.class, url.getPath(), "user");
-            url = getClass().getResource("/adapter-test/product-keycloak.json");
-            deployApplication("product-portal", "/product-portal", ProductServlet.class, url.getPath(), "user");
-
-            // Test that replacing system properties works for adapters
-            System.setProperty("my.host.name", "localhost");
-            url = getClass().getResource("/adapter-test/session-keycloak.json");
-            deployApplication("session-portal", "/session-portal", SessionServlet.class, url.getPath(), "user");
-        }
-    };
-
-    private static String createToken() {
-        KeycloakSession session = keycloakRule.startSession();
-        try {
-            RealmManager manager = new RealmManager(session);
-
-            RealmModel adminRealm = manager.getRealm(Config.getAdminRealm());
-            ApplicationModel adminConsole = adminRealm.getApplicationByName(Constants.ADMIN_CONSOLE_APPLICATION);
-            TokenManager tm = new TokenManager();
-            UserModel admin = session.users().getUserByUsername("admin", adminRealm);
-            UserSessionModel userSession = session.sessions().createUserSession(adminRealm, admin, "admin", null, "form", false);
-            AccessToken token = tm.createClientAccessToken(tm.getAccess(null, adminConsole, admin), adminRealm, adminConsole, admin, userSession);
-            return tm.encodeToken(adminRealm, token);
-        } finally {
-            keycloakRule.stopSession(session, true);
-        }
-    }
-
-
-    @Rule
-    public WebRule webRule = new WebRule(this);
-
-    @WebResource
-    protected WebDriver driver;
-
-    @WebResource
-    protected OAuthClient oauth;
-
-    @WebResource
-    protected LoginPage loginPage;
-
-    @Test
-    public void testLoginSSOAndLogout() throws Exception {
-        // test login to customer-portal which does a bearer request to customer-db
-        driver.navigate().to("http://localhost:8081/customer-portal");
-        System.out.println("Current url: " + driver.getCurrentUrl());
-        Assert.assertTrue(driver.getCurrentUrl().startsWith(LOGIN_URL));
-        loginPage.login("bburke@redhat.com", "password");
-        System.out.println("Current url: " + driver.getCurrentUrl());
-        Assert.assertEquals(driver.getCurrentUrl(), "http://localhost:8081/customer-portal");
-        String pageSource = driver.getPageSource();
-        System.out.println(pageSource);
-        Assert.assertTrue(pageSource.contains("Bill Burke") && pageSource.contains("Stian Thorgersen"));
-
-        // test SSO
-        driver.navigate().to("http://localhost:8081/product-portal");
-        Assert.assertEquals(driver.getCurrentUrl(), "http://localhost:8081/product-portal");
-        pageSource = driver.getPageSource();
-        System.out.println(pageSource);
-        Assert.assertTrue(pageSource.contains("iPhone") && pageSource.contains("iPad"));
-
-        // View stats
-        String adminToken = createToken();
-
-        Client client = ClientBuilder.newClient();
-        UriBuilder authBase = UriBuilder.fromUri("http://localhost:8081/auth");
-        WebTarget adminTarget = client.target(AdminRoot.realmsUrl(authBase)).path("demo");
-        Map<String, Integer> stats = adminTarget.path("application-session-stats").request()
-                .header(HttpHeaders.AUTHORIZATION, "Bearer " + adminToken)
-                .get(new GenericType<Map<String, Integer>>() {
-                });
-
-        Integer custSessionsCount = stats.get("customer-portal");
-        Assert.assertNotNull(custSessionsCount);
-        Assert.assertTrue(1 == custSessionsCount);
-        Integer prodStatsCount = stats.get("product-portal");
-        Assert.assertNotNull(prodStatsCount);
-        Assert.assertTrue(1 == prodStatsCount);
-
-        client.close();
-
-
-        // test logout
-
-        String logoutUri = OpenIDConnectService.logoutUrl(UriBuilder.fromUri("http://localhost:8081/auth"))
-                .queryParam(OAuth2Constants.REDIRECT_URI, "http://localhost:8081/customer-portal").build("demo").toString();
-        driver.navigate().to(logoutUri);
-        Assert.assertTrue(driver.getCurrentUrl().startsWith(LOGIN_URL));
-        driver.navigate().to("http://localhost:8081/product-portal");
-        Assert.assertTrue(driver.getCurrentUrl().startsWith(LOGIN_URL));
-        driver.navigate().to("http://localhost:8081/customer-portal");
-        Assert.assertTrue(driver.getCurrentUrl().startsWith(LOGIN_URL));
-
-
-    }
-
-    @Test
-    public void testServletRequestLogout() throws Exception {
-        // test login to customer-portal which does a bearer request to customer-db
-        driver.navigate().to("http://localhost:8081/customer-portal");
-        System.out.println("Current url: " + driver.getCurrentUrl());
-        Assert.assertTrue(driver.getCurrentUrl().startsWith(LOGIN_URL));
-        loginPage.login("bburke@redhat.com", "password");
-        System.out.println("Current url: " + driver.getCurrentUrl());
-        Assert.assertEquals(driver.getCurrentUrl(), "http://localhost:8081/customer-portal");
-        String pageSource = driver.getPageSource();
-        System.out.println(pageSource);
-        Assert.assertTrue(pageSource.contains("Bill Burke") && pageSource.contains("Stian Thorgersen"));
-
-        // test SSO
-        driver.navigate().to("http://localhost:8081/product-portal");
-        Assert.assertEquals(driver.getCurrentUrl(), "http://localhost:8081/product-portal");
-        pageSource = driver.getPageSource();
-        System.out.println(pageSource);
-        Assert.assertTrue(pageSource.contains("iPhone") && pageSource.contains("iPad"));
-
-        // back
-        driver.navigate().to("http://localhost:8081/customer-portal");
-        System.out.println("Current url: " + driver.getCurrentUrl());
-        Assert.assertEquals(driver.getCurrentUrl(), "http://localhost:8081/customer-portal");
-        pageSource = driver.getPageSource();
-        System.out.println(pageSource);
-        Assert.assertTrue(pageSource.contains("Bill Burke") && pageSource.contains("Stian Thorgersen"));
-        // test logout
-
-        driver.navigate().to("http://localhost:8081/customer-portal/logout");
-
-
-
-        driver.navigate().to("http://localhost:8081/customer-portal");
-        String currentUrl = driver.getCurrentUrl();
-        Assert.assertTrue(currentUrl.startsWith(LOGIN_URL));
-        driver.navigate().to("http://localhost:8081/product-portal");
-        Assert.assertTrue(driver.getCurrentUrl().startsWith(LOGIN_URL));
-
-
-    }
-
-    @Test
-    public void testLoginSSOIdle() throws Exception {
-        // test login to customer-portal which does a bearer request to customer-db
-        driver.navigate().to("http://localhost:8081/customer-portal");
-        System.out.println("Current url: " + driver.getCurrentUrl());
-        Assert.assertTrue(driver.getCurrentUrl().startsWith(LOGIN_URL));
-        loginPage.login("bburke@redhat.com", "password");
-        System.out.println("Current url: " + driver.getCurrentUrl());
-        Assert.assertEquals(driver.getCurrentUrl(), "http://localhost:8081/customer-portal");
-        String pageSource = driver.getPageSource();
-        System.out.println(pageSource);
-        Assert.assertTrue(pageSource.contains("Bill Burke") && pageSource.contains("Stian Thorgersen"));
-
-        KeycloakSession session = keycloakRule.startSession();
-        RealmModel realm = session.realms().getRealmByName("demo");
-        int originalIdle = realm.getSsoSessionIdleTimeout();
-        realm.setSsoSessionIdleTimeout(1);
-        session.getTransaction().commit();
-        session.close();
-
-        Thread.sleep(2000);
-
-
-        // test SSO
-        driver.navigate().to("http://localhost:8081/product-portal");
-        Assert.assertTrue(driver.getCurrentUrl().startsWith(LOGIN_URL));
-
-        session = keycloakRule.startSession();
-        realm = session.realms().getRealmByName("demo");
-        realm.setSsoSessionIdleTimeout(originalIdle);
-        session.getTransaction().commit();
-        session.close();
-    }
-
-    @Test
-    public void testLoginSSOIdleRemoveExpiredUserSessions() throws Exception {
-        // test login to customer-portal which does a bearer request to customer-db
-        driver.navigate().to("http://localhost:8081/customer-portal");
-        System.out.println("Current url: " + driver.getCurrentUrl());
-        Assert.assertTrue(driver.getCurrentUrl().startsWith(LOGIN_URL));
-        loginPage.login("bburke@redhat.com", "password");
-        System.out.println("Current url: " + driver.getCurrentUrl());
-        Assert.assertEquals(driver.getCurrentUrl(), "http://localhost:8081/customer-portal");
-        String pageSource = driver.getPageSource();
-        System.out.println(pageSource);
-        Assert.assertTrue(pageSource.contains("Bill Burke") && pageSource.contains("Stian Thorgersen"));
-
-        KeycloakSession session = keycloakRule.startSession();
-        RealmModel realm = session.realms().getRealmByName("demo");
-        int originalIdle = realm.getSsoSessionIdleTimeout();
-        realm.setSsoSessionIdleTimeout(1);
-        session.getTransaction().commit();
-        session.close();
-
-        Thread.sleep(2000);
-
-        session = keycloakRule.startSession();
-        realm = session.realms().getRealmByName("demo");
-        session.sessions().removeExpiredUserSessions(realm);
-        session.getTransaction().commit();
-        session.close();
-
-        // test SSO
-        driver.navigate().to("http://localhost:8081/product-portal");
-        Assert.assertTrue(driver.getCurrentUrl().startsWith(LOGIN_URL));
-
-        session = keycloakRule.startSession();
-        realm = session.realms().getRealmByName("demo");
-        realm.setSsoSessionIdleTimeout(originalIdle);
-        session.getTransaction().commit();
-        session.close();
-    }
-
-    @Test
-    public void testLoginSSOMax() throws Exception {
-        // test login to customer-portal which does a bearer request to customer-db
-        driver.navigate().to("http://localhost:8081/customer-portal");
-        System.out.println("Current url: " + driver.getCurrentUrl());
-        Assert.assertTrue(driver.getCurrentUrl().startsWith(LOGIN_URL));
-        loginPage.login("bburke@redhat.com", "password");
-        System.out.println("Current url: " + driver.getCurrentUrl());
-        Assert.assertEquals(driver.getCurrentUrl(), "http://localhost:8081/customer-portal");
-        String pageSource = driver.getPageSource();
-        System.out.println(pageSource);
-        Assert.assertTrue(pageSource.contains("Bill Burke") && pageSource.contains("Stian Thorgersen"));
-
-        KeycloakSession session = keycloakRule.startSession();
-        RealmModel realm = session.realms().getRealmByName("demo");
-        int original = realm.getSsoSessionMaxLifespan();
-        realm.setSsoSessionMaxLifespan(1);
-        session.getTransaction().commit();
-        session.close();
-
-        Thread.sleep(2000);
-
-
-        // test SSO
-        driver.navigate().to("http://localhost:8081/product-portal");
-        Assert.assertTrue(driver.getCurrentUrl().startsWith(LOGIN_URL));
-
-        session = keycloakRule.startSession();
-        realm = session.realms().getRealmByName("demo");
-        realm.setSsoSessionMaxLifespan(original);
-        session.getTransaction().commit();
-        session.close();
-    }
-
-    /**
-     * KEYCLOAK-518
-     * @throws Exception
-     */
-    @Test
-    public void testNullBearerToken() throws Exception {
-        Client client = ClientBuilder.newClient();
-        WebTarget target = client.target("http://localhost:8081/customer-db");
-        Response response = target.request().get();
-        Assert.assertEquals(401, response.getStatus());
-        response.close();
-        response = target.request().header(HttpHeaders.AUTHORIZATION, "Bearer null").get();
-        Assert.assertEquals(401, response.getStatus());
-        response.close();
-        client.close();
-
-    }
-
-    /**
-     * KEYCLOAK-518
-     * @throws Exception
-     */
-    @Test
-    public void testBadUser() throws Exception {
-        Client client = ClientBuilder.newClient();
-        UriBuilder builder = UriBuilder.fromUri(org.keycloak.testsuite.Constants.AUTH_SERVER_ROOT);
-        URI uri = OpenIDConnectService.grantAccessTokenUrl(builder).build("demo");
-        WebTarget target = client.target(uri);
-        String header = BasicAuthHelper.createHeader("customer-portal", "password");
-        Form form = new Form();
-        form.param("username", "monkey@redhat.com")
-            .param("password", "password");
-        Response response = target.request()
-                .header(HttpHeaders.AUTHORIZATION, header)
-                .post(Entity.form(form));
-        Assert.assertEquals(400, response.getStatus());
-        response.close();
-        client.close();
-
-    }
-
-    @Test
-    public void testVersion() throws Exception {
-        Client client = ClientBuilder.newClient();
-        WebTarget target = client.target(org.keycloak.testsuite.Constants.AUTH_SERVER_ROOT).path("version");
-        Version version = target.request().get(Version.class);
-        Assert.assertNotNull(version);
-        Assert.assertNotNull(version.getVersion());
-        Assert.assertNotNull(version.getBuildTime());
-        Assert.assertNotEquals(version.getVersion(), Version.UNKNOWN);
-        Assert.assertNotEquals(version.getBuildTime(), Version.UNKNOWN);
-
-        Version version2 = client.target("http://localhost:8081/secure-portal").path(AdapterConstants.K_VERSION).request().get(Version.class);
-        Assert.assertNotNull(version2);
-        Assert.assertNotNull(version2.getVersion());
-        Assert.assertNotNull(version2.getBuildTime());
-        Assert.assertEquals(version.getVersion(), version2.getVersion());
-        Assert.assertEquals(version.getBuildTime(), version2.getBuildTime());
-        client.close();
-
-    }
-
-
-
-    @Test
-    public void testAuthenticated() throws Exception {
-        // test login to customer-portal which does a bearer request to customer-db
-        driver.navigate().to("http://localhost:8081/secure-portal");
-        System.out.println("Current url: " + driver.getCurrentUrl());
-        Assert.assertTrue(driver.getCurrentUrl().startsWith(LOGIN_URL));
-        loginPage.login("bburke@redhat.com", "password");
-        System.out.println("Current url: " + driver.getCurrentUrl());
-        Assert.assertEquals(driver.getCurrentUrl(), "http://localhost:8081/secure-portal");
-        String pageSource = driver.getPageSource();
-        System.out.println(pageSource);
-        Assert.assertTrue(pageSource.contains("Bill Burke") && pageSource.contains("Stian Thorgersen"));
-
-        // test logout
-
-        String logoutUri = OpenIDConnectService.logoutUrl(UriBuilder.fromUri("http://localhost:8081/auth"))
-                .queryParam(OAuth2Constants.REDIRECT_URI, "http://localhost:8081/secure-portal").build("demo").toString();
-        driver.navigate().to(logoutUri);
-        Assert.assertTrue(driver.getCurrentUrl().startsWith(LOGIN_URL));
-        driver.navigate().to("http://localhost:8081/secure-portal");
-        Assert.assertTrue(driver.getCurrentUrl().startsWith(LOGIN_URL));
-    }
-
     @Test
     public void testSingleSessionInvalidated() throws Throwable {
         AdapterTest browser1 = this;
@@ -904,5 +477,4 @@
 
     }
 
-}
->>>>>>> bc85be23
+}