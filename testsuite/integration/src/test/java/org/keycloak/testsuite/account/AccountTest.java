--- conflicted
+++ resolved
@@ -1,634 +1,631 @@
-/*
- * JBoss, Home of Professional Open Source.
- * Copyright 2012, Red Hat, Inc., and individual contributors
- * as indicated by the @author tags. See the copyright.txt file in the
- * distribution for a full listing of individual contributors.
- *
- * This is free software; you can redistribute it and/or modify it
- * under the terms of the GNU Lesser General Public License as
- * published by the Free Software Foundation; either version 2.1 of
- * the License, or (at your option) any later version.
- *
- * This software is distributed in the hope that it will be useful,
- * but WITHOUT ANY WARRANTY; without even the implied warranty of
- * MERCHANTABILITY or FITNESS FOR A PARTICULAR PURPOSE. See the GNU
- * Lesser General Public License for more details.
- *
- * You should have received a copy of the GNU Lesser General Public
- * License along with this software; if not, write to the Free
- * Software Foundation, Inc., 51 Franklin St, Fifth Floor, Boston, MA
- * 02110-1301 USA, or see the FSF site: http://www.fsf.org.
- */
-package org.keycloak.testsuite.account;
-
-import org.junit.After;
-import org.junit.Assert;
-import org.junit.Before;
-import org.junit.ClassRule;
-import org.junit.Rule;
-import org.junit.Test;
-import org.keycloak.events.Details;
-import org.keycloak.events.Event;
-import org.keycloak.events.EventType;
-import org.keycloak.migration.MigrationModel;
-import org.keycloak.models.ClientModel;
-import org.keycloak.models.KeycloakSession;
-import org.keycloak.models.PasswordPolicy;
-import org.keycloak.models.RealmModel;
-import org.keycloak.models.UserCredentialModel;
-import org.keycloak.models.UserModel;
-import org.keycloak.models.utils.TimeBasedOTP;
-import org.keycloak.representations.idm.CredentialRepresentation;
-import org.keycloak.services.managers.RealmManager;
-import org.keycloak.services.resources.AccountService;
-import org.keycloak.services.resources.RealmsResource;
-import org.keycloak.testsuite.AssertEvents;
-import org.keycloak.testsuite.OAuthClient;
-import org.keycloak.testsuite.pages.AccountApplicationsPage;
-import org.keycloak.testsuite.pages.AccountLogPage;
-import org.keycloak.testsuite.pages.AccountPasswordPage;
-import org.keycloak.testsuite.pages.AccountSessionsPage;
-import org.keycloak.testsuite.pages.AccountTotpPage;
-import org.keycloak.testsuite.pages.AccountUpdateProfilePage;
-import org.keycloak.testsuite.pages.AppPage;
-import org.keycloak.testsuite.pages.AppPage.RequestType;
-import org.keycloak.testsuite.pages.ErrorPage;
-import org.keycloak.testsuite.pages.LoginPage;
-import org.keycloak.testsuite.pages.RegisterPage;
-import org.keycloak.testsuite.rule.KeycloakRule;
-import org.keycloak.testsuite.rule.KeycloakRule.KeycloakSetup;
-import org.keycloak.testsuite.rule.WebResource;
-import org.keycloak.testsuite.rule.WebRule;
-import org.openqa.selenium.By;
-import org.openqa.selenium.WebDriver;
-
-import javax.ws.rs.core.UriBuilder;
-import java.util.LinkedList;
-import java.util.List;
-import java.util.Map;
-
-/**
- * @author <a href="mailto:sthorger@redhat.com">Stian Thorgersen</a>
- */
-public class AccountTest {
-
-    @ClassRule
-    public static KeycloakRule keycloakRule = new KeycloakRule(new KeycloakSetup() {
-        @Override
-        public void config(RealmManager manager, RealmModel adminstrationRealm, RealmModel appRealm) {
-            UserModel user = manager.getSession().users().getUserByUsername("test-user@localhost", appRealm);
-
-            ClientModel accountApp = appRealm.getClientNameMap().get(org.keycloak.models.Constants.ACCOUNT_MANAGEMENT_CLIENT_ID);
-
-            UserModel user2 = manager.getSession().users().addUser(appRealm, "test-user-no-access@localhost");
-            user2.setEnabled(true);
-            for (String r : accountApp.getDefaultRoles()) {
-                user2.deleteRoleMapping(accountApp.getRole(r));
-            }
-            UserCredentialModel creds = new UserCredentialModel();
-            creds.setType(CredentialRepresentation.PASSWORD);
-            creds.setValue("password");
-            user2.updateCredential(creds);
-        }
-    });
-
-    private static final UriBuilder BASE = UriBuilder.fromUri("http://localhost:8081/auth");
-    private static final String ACCOUNT_URL = RealmsResource.accountUrl(BASE.clone()).build("test").toString();
-    public static String ACCOUNT_REDIRECT = AccountService.loginRedirectUrl(BASE.clone()).build("test").toString();
-
-    @Rule
-    public AssertEvents events = new AssertEvents(keycloakRule);
-
-    @Rule
-    public WebRule webRule = new WebRule(this);
-
-    @WebResource
-    protected WebDriver driver;
-
-    @WebResource
-    protected OAuthClient oauth;
-
-    @WebResource
-    protected AppPage appPage;
-
-    @WebResource
-    protected LoginPage loginPage;
-
-    @WebResource
-    protected RegisterPage registerPage;
-
-    @WebResource
-    protected AccountPasswordPage changePasswordPage;
-
-    @WebResource
-    protected AccountUpdateProfilePage profilePage;
-
-    @WebResource
-    protected AccountTotpPage totpPage;
-
-    @WebResource
-    protected AccountLogPage logPage;
-
-    @WebResource
-    protected AccountSessionsPage sessionsPage;
-
-    @WebResource
-    protected AccountApplicationsPage applicationsPage;
-
-    @WebResource
-    protected ErrorPage errorPage;
-
-    private TimeBasedOTP totp = new TimeBasedOTP();
-    private String userId;
-
-    @Before
-    public void before() {
-        oauth.state("mystate"); // keycloak enforces that a state param has been sent by client
-        userId = keycloakRule.getUser("test", "test-user@localhost").getId();
-    }
-
-    @After
-    public void after() {
-        keycloakRule.update(new KeycloakSetup() {
-            @Override
-            public void config(RealmManager manager, RealmModel defaultRealm, RealmModel appRealm) {
-                UserModel user = manager.getSession().users().getUserByUsername("test-user@localhost", appRealm);
-                user.setFirstName("Tom");
-                user.setLastName("Brady");
-                user.setEmail("test-user@localhost");
-
-                UserCredentialModel cred = new UserCredentialModel();
-                cred.setType(CredentialRepresentation.PASSWORD);
-                cred.setValue("password");
-
-                user.updateCredential(cred);
-            }
-        });
-    }
-
-    //@Test
-    public void ideTesting() throws Exception {
-        Thread.sleep(100000000);
-    }
-
-    @Test
-    public void testMigrationModel() {
-        KeycloakSession keycloakSession = keycloakRule.startSession();
-        Assert.assertEquals(keycloakSession.realms().getMigrationModel().getStoredVersion(), MigrationModel.LATEST_VERSION);
-        keycloakSession.close();
-    }
-
-
-
-    @Test
-    public void returnToAppFromQueryParam() {
-        driver.navigate().to(AccountUpdateProfilePage.PATH + "?referrer=test-app");
-        loginPage.login("test-user@localhost", "password");
-        Assert.assertTrue(profilePage.isCurrent());
-        profilePage.backToApplication();
-
-        Assert.assertTrue(appPage.isCurrent());
-
-        driver.navigate().to(AccountUpdateProfilePage.PATH + "?referrer=test-app&referrer_uri=http://localhost:8081/app?test");
-        Assert.assertTrue(profilePage.isCurrent());
-        profilePage.backToApplication();
-
-        Assert.assertTrue(appPage.isCurrent());
-        Assert.assertEquals(appPage.baseUrl + "?test", driver.getCurrentUrl());
-
-        driver.navigate().to(AccountUpdateProfilePage.PATH + "?referrer=test-app");
-        Assert.assertTrue(profilePage.isCurrent());
-
-        driver.findElement(By.linkText("Authenticator")).click();
-        Assert.assertTrue(totpPage.isCurrent());
-
-        driver.findElement(By.linkText("Account")).click();
-        Assert.assertTrue(profilePage.isCurrent());
-
-        profilePage.backToApplication();
-
-        Assert.assertTrue(appPage.isCurrent());
-
-        events.clear();
-    }
-
-    @Test
-    public void changePassword() {
-        changePasswordPage.open();
-        loginPage.login("test-user@localhost", "password");
-
-        Event event = events.expectLogin().client("account").detail(Details.REDIRECT_URI, ACCOUNT_REDIRECT + "?path=password").assertEvent();
-        String sessionId = event.getSessionId();
-        String userId = event.getUserId();
-        changePasswordPage.changePassword("", "new-password", "new-password");
-
-        Assert.assertEquals("Please specify password.", profilePage.getError());
-
-        changePasswordPage.changePassword("password", "new-password", "new-password2");
-
-        Assert.assertEquals("Password confirmation doesn't match.", profilePage.getError());
-
-        changePasswordPage.changePassword("password", "new-password", "new-password");
-
-        Assert.assertEquals("Your password has been updated.", profilePage.getSuccess());
-
-        events.expectAccount(EventType.UPDATE_PASSWORD).assertEvent();
-
-        changePasswordPage.logout();
-
-        events.expectLogout(sessionId).detail(Details.REDIRECT_URI, changePasswordPage.getPath()).assertEvent();
-
-        loginPage.open();
-        loginPage.login("test-user@localhost", "password");
-
-        Assert.assertEquals("Invalid username or password.", loginPage.getError());
-
-<<<<<<< HEAD
-        events.expectLogin().session((String) null).user(userId).error("invalid_user_credentials").assertEvent();
-=======
-        events.expectLogin().session((String) null).error("invalid_user_credentials")
-                .removeDetail(Details.CONSENT)
-                .assertEvent();
->>>>>>> 2ad7e870
-
-        loginPage.open();
-        loginPage.login("test-user@localhost", "new-password");
-
-        Assert.assertEquals(RequestType.AUTH_RESPONSE, appPage.getRequestType());
-
-        events.expectLogin().assertEvent();
-    }
-
-    @Test
-    public void changePasswordWithLengthPasswordPolicy() {
-        keycloakRule.update(new KeycloakRule.KeycloakSetup() {
-            @Override
-            public void config(RealmManager manager, RealmModel adminstrationRealm, RealmModel appRealm) {
-                appRealm.setPasswordPolicy(new PasswordPolicy("length"));
-            }
-        });
-
-        try {
-            changePasswordPage.open();
-            loginPage.login("test-user@localhost", "password");
-
-
-            events.expectLogin().client("account").detail(Details.REDIRECT_URI, ACCOUNT_REDIRECT + "?path=password").assertEvent();
-
-            changePasswordPage.changePassword("", "new", "new");
-
-            Assert.assertEquals("Please specify password.", profilePage.getError());
-
-            changePasswordPage.changePassword("password", "new-password", "new-password");
-
-            Assert.assertEquals("Your password has been updated.", profilePage.getSuccess());
-
-            events.expectAccount(EventType.UPDATE_PASSWORD).assertEvent();
-        } finally {
-            keycloakRule.update(new KeycloakRule.KeycloakSetup() {
-                @Override
-                public void config(RealmManager manager, RealmModel adminstrationRealm, RealmModel appRealm) {
-                    appRealm.setPasswordPolicy(new PasswordPolicy(null));
-                }
-            });
-        }
-    }
-    
-    @Test
-    public void changePasswordWithPasswordHistoryPolicy() {
-        keycloakRule.update(new KeycloakRule.KeycloakSetup() {
-            @Override
-            public void config(RealmManager manager, RealmModel adminstrationRealm, RealmModel appRealm) {
-                appRealm.setPasswordPolicy(new PasswordPolicy("passwordHistory(2)"));
-            }
-        });
-
-        try {
-            changePasswordPage.open();
-            loginPage.login("test-user@localhost", "password");
-
-            events.expectLogin().client("account").detail(Details.REDIRECT_URI, ACCOUNT_REDIRECT + "?path=password").assertEvent();
-
-            changePasswordPage.changePassword("password", "password", "password");
-
-            Assert.assertEquals("Invalid password: must not be equal to any of last 2 passwords.", profilePage.getError());
-
-            changePasswordPage.changePassword("password", "password1", "password1");
-
-            Assert.assertEquals("Your password has been updated.", profilePage.getSuccess());
-            
-            events.expectAccount(EventType.UPDATE_PASSWORD).assertEvent();
-            
-            changePasswordPage.changePassword("password1", "password", "password");
-
-            Assert.assertEquals("Invalid password: must not be equal to any of last 2 passwords.", profilePage.getError());
-
-            changePasswordPage.changePassword("password1", "password1", "password1");
-
-            Assert.assertEquals("Invalid password: must not be equal to any of last 2 passwords.", profilePage.getError());
-            
-            changePasswordPage.changePassword("password1", "password2", "password2");
-
-            Assert.assertEquals("Your password has been updated.", profilePage.getSuccess());
-
-            events.expectAccount(EventType.UPDATE_PASSWORD).assertEvent();
-            
-        } finally {
-            keycloakRule.update(new KeycloakRule.KeycloakSetup() {
-                @Override
-                public void config(RealmManager manager, RealmModel adminstrationRealm, RealmModel appRealm) {
-                    appRealm.setPasswordPolicy(new PasswordPolicy(null));
-                }
-            });
-        }
-    }
-
-    @Test
-    public void changeProfile() {
-        profilePage.open();
-        loginPage.login("test-user@localhost", "password");
-
-        events.expectLogin().client("account").detail(Details.REDIRECT_URI, ACCOUNT_REDIRECT).assertEvent();
-
-        Assert.assertEquals("Tom", profilePage.getFirstName());
-        Assert.assertEquals("Brady", profilePage.getLastName());
-        Assert.assertEquals("test-user@localhost", profilePage.getEmail());
-
-        // All fields are required, so there should be an error when something is missing.
-        profilePage.updateProfile("", "New last", "new@email.com");
-
-        Assert.assertEquals("Please specify first name.", profilePage.getError());
-        Assert.assertEquals("", profilePage.getFirstName());
-        Assert.assertEquals("New last", profilePage.getLastName());
-        Assert.assertEquals("new@email.com", profilePage.getEmail());
-
-        events.assertEmpty();
-
-        profilePage.updateProfile("New first", "", "new@email.com");
-
-        Assert.assertEquals("Please specify last name.", profilePage.getError());
-        Assert.assertEquals("New first", profilePage.getFirstName());
-        Assert.assertEquals("", profilePage.getLastName());
-        Assert.assertEquals("new@email.com", profilePage.getEmail());
-
-        events.assertEmpty();
-
-        profilePage.updateProfile("New first", "New last", "");
-
-        Assert.assertEquals("Please specify email.", profilePage.getError());
-        Assert.assertEquals("New first", profilePage.getFirstName());
-        Assert.assertEquals("New last", profilePage.getLastName());
-        Assert.assertEquals("", profilePage.getEmail());
-
-        events.assertEmpty();
-
-        profilePage.clickCancel();
-
-        Assert.assertEquals("Tom", profilePage.getFirstName());
-        Assert.assertEquals("Brady", profilePage.getLastName());
-        Assert.assertEquals("test-user@localhost", profilePage.getEmail());
-
-        events.assertEmpty();
-
-        profilePage.updateProfile("New first", "New last", "new@email.com");
-
-        Assert.assertEquals("Your account has been updated.", profilePage.getSuccess());
-        Assert.assertEquals("New first", profilePage.getFirstName());
-        Assert.assertEquals("New last", profilePage.getLastName());
-        Assert.assertEquals("new@email.com", profilePage.getEmail());
-
-        events.expectAccount(EventType.UPDATE_PROFILE).assertEvent();
-        events.expectAccount(EventType.UPDATE_EMAIL).detail(Details.PREVIOUS_EMAIL, "test-user@localhost").detail(Details.UPDATED_EMAIL, "new@email.com").assertEvent();
-    }
-
-    @Test
-    public void changeUsername() {
-        // allow to edit the username in realm
-        keycloakRule.update(new KeycloakRule.KeycloakSetup() {
-            @Override
-            public void config(RealmManager manager, RealmModel adminstrationRealm, RealmModel appRealm) {
-                appRealm.setEditUsernameAllowed(true);
-            }
-        });
-
-        try {
-            profilePage.open();
-            loginPage.login("test-user@localhost", "password");
-
-            events.expectLogin().client("account").detail(Details.REDIRECT_URI, ACCOUNT_REDIRECT).assertEvent();
-
-            Assert.assertEquals("test-user@localhost", profilePage.getUsername());
-            Assert.assertEquals("Tom", profilePage.getFirstName());
-            Assert.assertEquals("Brady", profilePage.getLastName());
-            Assert.assertEquals("test-user@localhost", profilePage.getEmail());
-
-            // All fields are required, so there should be an error when something is missing.
-            profilePage.updateProfile("", "New first", "New last", "new@email.com");
-
-            Assert.assertEquals("Please specify username.", profilePage.getError());
-            Assert.assertEquals("", profilePage.getUsername());
-            Assert.assertEquals("New first", profilePage.getFirstName());
-            Assert.assertEquals("New last", profilePage.getLastName());
-            Assert.assertEquals("new@email.com", profilePage.getEmail());
-
-            events.assertEmpty();
-
-            profilePage.updateProfile("test-user-new@localhost", "New first", "New last", "new@email.com");
-
-            Assert.assertEquals("Your account has been updated.", profilePage.getSuccess());
-            Assert.assertEquals("test-user-new@localhost", profilePage.getUsername());
-            Assert.assertEquals("New first", profilePage.getFirstName());
-            Assert.assertEquals("New last", profilePage.getLastName());
-            Assert.assertEquals("new@email.com", profilePage.getEmail());
-
-        } finally {
-            // reset user for other tests
-            profilePage.updateProfile("test-user@localhost", "Tom", "Brady", "test-user@localhost");
-            events.clear();
-
-            // reset realm
-            keycloakRule.update(new KeycloakRule.KeycloakSetup() {
-                @Override
-                public void config(RealmManager manager, RealmModel adminstrationRealm, RealmModel appRealm) {
-                    appRealm.setEditUsernameAllowed(false);
-                }
-            });
-        }
-    }
-
-    @Test
-    public void setupTotp() {
-        totpPage.open();
-        loginPage.login("test-user@localhost", "password");
-
-        events.expectLogin().client("account").detail(Details.REDIRECT_URI, ACCOUNT_REDIRECT + "?path=totp").assertEvent();
-
-        Assert.assertTrue(totpPage.isCurrent());
-
-        Assert.assertFalse(driver.getPageSource().contains("Remove Google"));
-
-        // Error with false code
-        totpPage.configure(totp.generate(totpPage.getTotpSecret() + "123"));
-
-        Assert.assertEquals("Invalid authenticator code.", profilePage.getError());
-
-        totpPage.configure(totp.generate(totpPage.getTotpSecret()));
-
-        Assert.assertEquals("Mobile authenticator configured.", profilePage.getSuccess());
-
-        events.expectAccount(EventType.UPDATE_TOTP).assertEvent();
-
-        Assert.assertTrue(driver.getPageSource().contains("pficon-delete"));
-
-        totpPage.removeTotp();
-
-        events.expectAccount(EventType.REMOVE_TOTP).assertEvent();
-    }
-
-    @Test
-    public void changeProfileNoAccess() throws Exception {
-        profilePage.open();
-        loginPage.login("test-user-no-access@localhost", "password");
-
-        events.expectLogin().client("account").user(keycloakRule.getUser("test", "test-user-no-access@localhost").getId())
-                .detail(Details.USERNAME, "test-user-no-access@localhost")
-                .detail(Details.REDIRECT_URI, ACCOUNT_REDIRECT).assertEvent();
-
-        Assert.assertTrue(errorPage.isCurrent());
-        Assert.assertEquals("No access", errorPage.getError());
-    }
-
-    @Test
-    public void viewLog() {
-        keycloakRule.update(new KeycloakSetup() {
-            @Override
-            public void config(RealmManager manager, RealmModel adminstrationRealm, RealmModel appRealm) {
-                appRealm.setEventsEnabled(true);
-            }
-        });
-
-        try {
-            List<Event> expectedEvents = new LinkedList<Event>();
-
-            loginPage.open();
-            loginPage.clickRegister();
-
-            registerPage.register("view", "log", "view-log@localhost", "view-log", "password", "password");
-
-            expectedEvents.add(events.poll());
-            expectedEvents.add(events.poll());
-
-            profilePage.open();
-            profilePage.updateProfile("view", "log2", "view-log@localhost");
-
-            expectedEvents.add(events.poll());
-
-            logPage.open();
-
-            Assert.assertTrue(logPage.isCurrent());
-
-            List<List<String>> actualEvents = logPage.getEvents();
-
-            Assert.assertEquals(expectedEvents.size(), actualEvents.size());
-
-            for (Event e : expectedEvents) {
-                boolean match = false;
-                for (List<String> a : logPage.getEvents()) {
-                    if (e.getType().toString().replace('_', ' ').toLowerCase().equals(a.get(1)) &&
-                            e.getIpAddress().equals(a.get(2)) &&
-                            e.getClientId().equals(a.get(3))) {
-                        match = true;
-                        break;
-                    }
-                }
-                if (!match) {
-                    Assert.fail("Event not found " + e.getType());
-                }
-            }
-        } finally {
-            keycloakRule.update(new KeycloakSetup() {
-                @Override
-                public void config(RealmManager manager, RealmModel adminstrationRealm, RealmModel appRealm) {
-                    appRealm.setEventsEnabled(false);
-                }
-            });
-        }
-    }
-
-    @Test
-    public void sessions() {
-        loginPage.open();
-        loginPage.clickRegister();
-
-        registerPage.register("view", "sessions", "view-sessions@localhost", "view-sessions", "password", "password");
-
-        Event registerEvent = events.expectRegister("view-sessions", "view-sessions@localhost").assertEvent();
-        String userId = registerEvent.getUserId();
-
-        events.expectLogin().user(userId).detail(Details.USERNAME, "view-sessions").assertEvent();
-
-        sessionsPage.open();
-
-        Assert.assertTrue(sessionsPage.isCurrent());
-
-        List<List<String>> sessions = sessionsPage.getSessions();
-        Assert.assertEquals(1, sessions.size());
-        Assert.assertEquals("127.0.0.1", sessions.get(0).get(0));
-
-        // Create second session
-        WebDriver driver2 = WebRule.createWebDriver();
-        try {
-            OAuthClient oauth2 = new OAuthClient(driver2);
-            oauth2.state("mystate");
-            oauth2.doLogin("view-sessions", "password");
-
-            Event login2Event = events.expectLogin().user(userId).detail(Details.USERNAME, "view-sessions").assertEvent();
-
-            sessionsPage.open();
-            sessions = sessionsPage.getSessions();
-            Assert.assertEquals(2, sessions.size());
-
-            sessionsPage.logoutAll();
-
-            events.expectLogout(registerEvent.getSessionId());
-            events.expectLogout(login2Event.getSessionId());
-        } finally {
-            driver2.close();
-        }
-    }
-
-    // More tests (including revoke) are in OAuthGrantTest
-    @Test
-    public void applications() {
-        applicationsPage.open();
-        loginPage.login("test-user@localhost", "password");
-
-        events.expectLogin().client("account").detail(Details.REDIRECT_URI, ACCOUNT_REDIRECT + "?path=applications").assertEvent();
-        Assert.assertTrue(applicationsPage.isCurrent());
-
-        Map<String, AccountApplicationsPage.AppEntry> apps = applicationsPage.getApplications();
-        Assert.assertEquals(3, apps.size());
-
-        AccountApplicationsPage.AppEntry accountEntry = apps.get("Account");
-        Assert.assertEquals(2, accountEntry.getRolesAvailable().size());
-        Assert.assertTrue(accountEntry.getRolesAvailable().contains("Manage account in Account"));
-        Assert.assertTrue(accountEntry.getRolesAvailable().contains("View profile in Account"));
-        Assert.assertEquals(1, accountEntry.getRolesGranted().size());
-        Assert.assertTrue(accountEntry.getRolesGranted().contains("Full Access"));
-        Assert.assertEquals(1, accountEntry.getProtocolMappersGranted().size());
-        Assert.assertTrue(accountEntry.getProtocolMappersGranted().contains("Full Access"));
-
-        AccountApplicationsPage.AppEntry testAppEntry = apps.get("test-app");
-        Assert.assertEquals(4, testAppEntry.getRolesAvailable().size());
-        Assert.assertTrue(testAppEntry.getRolesGranted().contains("Full Access"));
-        Assert.assertTrue(testAppEntry.getProtocolMappersGranted().contains("Full Access"));
-
-        AccountApplicationsPage.AppEntry thirdPartyEntry = apps.get("third-party");
-        Assert.assertEquals(2, thirdPartyEntry.getRolesAvailable().size());
-        Assert.assertTrue(thirdPartyEntry.getRolesAvailable().contains("Have User privileges"));
-        Assert.assertTrue(thirdPartyEntry.getRolesAvailable().contains("Have Customer User privileges in test-app"));
-        Assert.assertEquals(0, thirdPartyEntry.getRolesGranted().size());
-        Assert.assertEquals(0, thirdPartyEntry.getProtocolMappersGranted().size());
-    }
-
-}
+/*
+ * JBoss, Home of Professional Open Source.
+ * Copyright 2012, Red Hat, Inc., and individual contributors
+ * as indicated by the @author tags. See the copyright.txt file in the
+ * distribution for a full listing of individual contributors.
+ *
+ * This is free software; you can redistribute it and/or modify it
+ * under the terms of the GNU Lesser General Public License as
+ * published by the Free Software Foundation; either version 2.1 of
+ * the License, or (at your option) any later version.
+ *
+ * This software is distributed in the hope that it will be useful,
+ * but WITHOUT ANY WARRANTY; without even the implied warranty of
+ * MERCHANTABILITY or FITNESS FOR A PARTICULAR PURPOSE. See the GNU
+ * Lesser General Public License for more details.
+ *
+ * You should have received a copy of the GNU Lesser General Public
+ * License along with this software; if not, write to the Free
+ * Software Foundation, Inc., 51 Franklin St, Fifth Floor, Boston, MA
+ * 02110-1301 USA, or see the FSF site: http://www.fsf.org.
+ */
+package org.keycloak.testsuite.account;
+
+import org.junit.After;
+import org.junit.Assert;
+import org.junit.Before;
+import org.junit.ClassRule;
+import org.junit.Rule;
+import org.junit.Test;
+import org.keycloak.events.Details;
+import org.keycloak.events.Event;
+import org.keycloak.events.EventType;
+import org.keycloak.migration.MigrationModel;
+import org.keycloak.models.ClientModel;
+import org.keycloak.models.KeycloakSession;
+import org.keycloak.models.PasswordPolicy;
+import org.keycloak.models.RealmModel;
+import org.keycloak.models.UserCredentialModel;
+import org.keycloak.models.UserModel;
+import org.keycloak.models.utils.TimeBasedOTP;
+import org.keycloak.representations.idm.CredentialRepresentation;
+import org.keycloak.services.managers.RealmManager;
+import org.keycloak.services.resources.AccountService;
+import org.keycloak.services.resources.RealmsResource;
+import org.keycloak.testsuite.AssertEvents;
+import org.keycloak.testsuite.OAuthClient;
+import org.keycloak.testsuite.pages.AccountApplicationsPage;
+import org.keycloak.testsuite.pages.AccountLogPage;
+import org.keycloak.testsuite.pages.AccountPasswordPage;
+import org.keycloak.testsuite.pages.AccountSessionsPage;
+import org.keycloak.testsuite.pages.AccountTotpPage;
+import org.keycloak.testsuite.pages.AccountUpdateProfilePage;
+import org.keycloak.testsuite.pages.AppPage;
+import org.keycloak.testsuite.pages.AppPage.RequestType;
+import org.keycloak.testsuite.pages.ErrorPage;
+import org.keycloak.testsuite.pages.LoginPage;
+import org.keycloak.testsuite.pages.RegisterPage;
+import org.keycloak.testsuite.rule.KeycloakRule;
+import org.keycloak.testsuite.rule.KeycloakRule.KeycloakSetup;
+import org.keycloak.testsuite.rule.WebResource;
+import org.keycloak.testsuite.rule.WebRule;
+import org.openqa.selenium.By;
+import org.openqa.selenium.WebDriver;
+
+import javax.ws.rs.core.UriBuilder;
+import java.util.LinkedList;
+import java.util.List;
+import java.util.Map;
+
+/**
+ * @author <a href="mailto:sthorger@redhat.com">Stian Thorgersen</a>
+ */
+public class AccountTest {
+
+    @ClassRule
+    public static KeycloakRule keycloakRule = new KeycloakRule(new KeycloakSetup() {
+        @Override
+        public void config(RealmManager manager, RealmModel adminstrationRealm, RealmModel appRealm) {
+            UserModel user = manager.getSession().users().getUserByUsername("test-user@localhost", appRealm);
+
+            ClientModel accountApp = appRealm.getClientNameMap().get(org.keycloak.models.Constants.ACCOUNT_MANAGEMENT_CLIENT_ID);
+
+            UserModel user2 = manager.getSession().users().addUser(appRealm, "test-user-no-access@localhost");
+            user2.setEnabled(true);
+            for (String r : accountApp.getDefaultRoles()) {
+                user2.deleteRoleMapping(accountApp.getRole(r));
+            }
+            UserCredentialModel creds = new UserCredentialModel();
+            creds.setType(CredentialRepresentation.PASSWORD);
+            creds.setValue("password");
+            user2.updateCredential(creds);
+        }
+    });
+
+    private static final UriBuilder BASE = UriBuilder.fromUri("http://localhost:8081/auth");
+    private static final String ACCOUNT_URL = RealmsResource.accountUrl(BASE.clone()).build("test").toString();
+    public static String ACCOUNT_REDIRECT = AccountService.loginRedirectUrl(BASE.clone()).build("test").toString();
+
+    @Rule
+    public AssertEvents events = new AssertEvents(keycloakRule);
+
+    @Rule
+    public WebRule webRule = new WebRule(this);
+
+    @WebResource
+    protected WebDriver driver;
+
+    @WebResource
+    protected OAuthClient oauth;
+
+    @WebResource
+    protected AppPage appPage;
+
+    @WebResource
+    protected LoginPage loginPage;
+
+    @WebResource
+    protected RegisterPage registerPage;
+
+    @WebResource
+    protected AccountPasswordPage changePasswordPage;
+
+    @WebResource
+    protected AccountUpdateProfilePage profilePage;
+
+    @WebResource
+    protected AccountTotpPage totpPage;
+
+    @WebResource
+    protected AccountLogPage logPage;
+
+    @WebResource
+    protected AccountSessionsPage sessionsPage;
+
+    @WebResource
+    protected AccountApplicationsPage applicationsPage;
+
+    @WebResource
+    protected ErrorPage errorPage;
+
+    private TimeBasedOTP totp = new TimeBasedOTP();
+    private String userId;
+
+    @Before
+    public void before() {
+        oauth.state("mystate"); // keycloak enforces that a state param has been sent by client
+        userId = keycloakRule.getUser("test", "test-user@localhost").getId();
+    }
+
+    @After
+    public void after() {
+        keycloakRule.update(new KeycloakSetup() {
+            @Override
+            public void config(RealmManager manager, RealmModel defaultRealm, RealmModel appRealm) {
+                UserModel user = manager.getSession().users().getUserByUsername("test-user@localhost", appRealm);
+                user.setFirstName("Tom");
+                user.setLastName("Brady");
+                user.setEmail("test-user@localhost");
+
+                UserCredentialModel cred = new UserCredentialModel();
+                cred.setType(CredentialRepresentation.PASSWORD);
+                cred.setValue("password");
+
+                user.updateCredential(cred);
+            }
+        });
+    }
+
+    //@Test
+    public void ideTesting() throws Exception {
+        Thread.sleep(100000000);
+    }
+
+    @Test
+    public void testMigrationModel() {
+        KeycloakSession keycloakSession = keycloakRule.startSession();
+        Assert.assertEquals(keycloakSession.realms().getMigrationModel().getStoredVersion(), MigrationModel.LATEST_VERSION);
+        keycloakSession.close();
+    }
+
+
+
+    @Test
+    public void returnToAppFromQueryParam() {
+        driver.navigate().to(AccountUpdateProfilePage.PATH + "?referrer=test-app");
+        loginPage.login("test-user@localhost", "password");
+        Assert.assertTrue(profilePage.isCurrent());
+        profilePage.backToApplication();
+
+        Assert.assertTrue(appPage.isCurrent());
+
+        driver.navigate().to(AccountUpdateProfilePage.PATH + "?referrer=test-app&referrer_uri=http://localhost:8081/app?test");
+        Assert.assertTrue(profilePage.isCurrent());
+        profilePage.backToApplication();
+
+        Assert.assertTrue(appPage.isCurrent());
+        Assert.assertEquals(appPage.baseUrl + "?test", driver.getCurrentUrl());
+
+        driver.navigate().to(AccountUpdateProfilePage.PATH + "?referrer=test-app");
+        Assert.assertTrue(profilePage.isCurrent());
+
+        driver.findElement(By.linkText("Authenticator")).click();
+        Assert.assertTrue(totpPage.isCurrent());
+
+        driver.findElement(By.linkText("Account")).click();
+        Assert.assertTrue(profilePage.isCurrent());
+
+        profilePage.backToApplication();
+
+        Assert.assertTrue(appPage.isCurrent());
+
+        events.clear();
+    }
+
+    @Test
+    public void changePassword() {
+        changePasswordPage.open();
+        loginPage.login("test-user@localhost", "password");
+
+        Event event = events.expectLogin().client("account").detail(Details.REDIRECT_URI, ACCOUNT_REDIRECT + "?path=password").assertEvent();
+        String sessionId = event.getSessionId();
+        String userId = event.getUserId();
+        changePasswordPage.changePassword("", "new-password", "new-password");
+
+        Assert.assertEquals("Please specify password.", profilePage.getError());
+
+        changePasswordPage.changePassword("password", "new-password", "new-password2");
+
+        Assert.assertEquals("Password confirmation doesn't match.", profilePage.getError());
+
+        changePasswordPage.changePassword("password", "new-password", "new-password");
+
+        Assert.assertEquals("Your password has been updated.", profilePage.getSuccess());
+
+        events.expectAccount(EventType.UPDATE_PASSWORD).assertEvent();
+
+        changePasswordPage.logout();
+
+        events.expectLogout(sessionId).detail(Details.REDIRECT_URI, changePasswordPage.getPath()).assertEvent();
+
+        loginPage.open();
+        loginPage.login("test-user@localhost", "password");
+
+        Assert.assertEquals("Invalid username or password.", loginPage.getError());
+
+        events.expectLogin().session((String) null).error("invalid_user_credentials")
+                .removeDetail(Details.CONSENT)
+                .assertEvent();
+        events.expectLogin().session((String) null).user(userId).error("invalid_user_credentials").assertEvent();
+
+        loginPage.open();
+        loginPage.login("test-user@localhost", "new-password");
+
+        Assert.assertEquals(RequestType.AUTH_RESPONSE, appPage.getRequestType());
+
+        events.expectLogin().assertEvent();
+    }
+
+    @Test
+    public void changePasswordWithLengthPasswordPolicy() {
+        keycloakRule.update(new KeycloakRule.KeycloakSetup() {
+            @Override
+            public void config(RealmManager manager, RealmModel adminstrationRealm, RealmModel appRealm) {
+                appRealm.setPasswordPolicy(new PasswordPolicy("length"));
+            }
+        });
+
+        try {
+            changePasswordPage.open();
+            loginPage.login("test-user@localhost", "password");
+
+
+            events.expectLogin().client("account").detail(Details.REDIRECT_URI, ACCOUNT_REDIRECT + "?path=password").assertEvent();
+
+            changePasswordPage.changePassword("", "new", "new");
+
+            Assert.assertEquals("Please specify password.", profilePage.getError());
+
+            changePasswordPage.changePassword("password", "new-password", "new-password");
+
+            Assert.assertEquals("Your password has been updated.", profilePage.getSuccess());
+
+            events.expectAccount(EventType.UPDATE_PASSWORD).assertEvent();
+        } finally {
+            keycloakRule.update(new KeycloakRule.KeycloakSetup() {
+                @Override
+                public void config(RealmManager manager, RealmModel adminstrationRealm, RealmModel appRealm) {
+                    appRealm.setPasswordPolicy(new PasswordPolicy(null));
+                }
+            });
+        }
+    }
+    
+    @Test
+    public void changePasswordWithPasswordHistoryPolicy() {
+        keycloakRule.update(new KeycloakRule.KeycloakSetup() {
+            @Override
+            public void config(RealmManager manager, RealmModel adminstrationRealm, RealmModel appRealm) {
+                appRealm.setPasswordPolicy(new PasswordPolicy("passwordHistory(2)"));
+            }
+        });
+
+        try {
+            changePasswordPage.open();
+            loginPage.login("test-user@localhost", "password");
+
+            events.expectLogin().client("account").detail(Details.REDIRECT_URI, ACCOUNT_REDIRECT + "?path=password").assertEvent();
+
+            changePasswordPage.changePassword("password", "password", "password");
+
+            Assert.assertEquals("Invalid password: must not be equal to any of last 2 passwords.", profilePage.getError());
+
+            changePasswordPage.changePassword("password", "password1", "password1");
+
+            Assert.assertEquals("Your password has been updated.", profilePage.getSuccess());
+            
+            events.expectAccount(EventType.UPDATE_PASSWORD).assertEvent();
+            
+            changePasswordPage.changePassword("password1", "password", "password");
+
+            Assert.assertEquals("Invalid password: must not be equal to any of last 2 passwords.", profilePage.getError());
+
+            changePasswordPage.changePassword("password1", "password1", "password1");
+
+            Assert.assertEquals("Invalid password: must not be equal to any of last 2 passwords.", profilePage.getError());
+            
+            changePasswordPage.changePassword("password1", "password2", "password2");
+
+            Assert.assertEquals("Your password has been updated.", profilePage.getSuccess());
+
+            events.expectAccount(EventType.UPDATE_PASSWORD).assertEvent();
+            
+        } finally {
+            keycloakRule.update(new KeycloakRule.KeycloakSetup() {
+                @Override
+                public void config(RealmManager manager, RealmModel adminstrationRealm, RealmModel appRealm) {
+                    appRealm.setPasswordPolicy(new PasswordPolicy(null));
+                }
+            });
+        }
+    }
+
+    @Test
+    public void changeProfile() {
+        profilePage.open();
+        loginPage.login("test-user@localhost", "password");
+
+        events.expectLogin().client("account").detail(Details.REDIRECT_URI, ACCOUNT_REDIRECT).assertEvent();
+
+        Assert.assertEquals("Tom", profilePage.getFirstName());
+        Assert.assertEquals("Brady", profilePage.getLastName());
+        Assert.assertEquals("test-user@localhost", profilePage.getEmail());
+
+        // All fields are required, so there should be an error when something is missing.
+        profilePage.updateProfile("", "New last", "new@email.com");
+
+        Assert.assertEquals("Please specify first name.", profilePage.getError());
+        Assert.assertEquals("", profilePage.getFirstName());
+        Assert.assertEquals("New last", profilePage.getLastName());
+        Assert.assertEquals("new@email.com", profilePage.getEmail());
+
+        events.assertEmpty();
+
+        profilePage.updateProfile("New first", "", "new@email.com");
+
+        Assert.assertEquals("Please specify last name.", profilePage.getError());
+        Assert.assertEquals("New first", profilePage.getFirstName());
+        Assert.assertEquals("", profilePage.getLastName());
+        Assert.assertEquals("new@email.com", profilePage.getEmail());
+
+        events.assertEmpty();
+
+        profilePage.updateProfile("New first", "New last", "");
+
+        Assert.assertEquals("Please specify email.", profilePage.getError());
+        Assert.assertEquals("New first", profilePage.getFirstName());
+        Assert.assertEquals("New last", profilePage.getLastName());
+        Assert.assertEquals("", profilePage.getEmail());
+
+        events.assertEmpty();
+
+        profilePage.clickCancel();
+
+        Assert.assertEquals("Tom", profilePage.getFirstName());
+        Assert.assertEquals("Brady", profilePage.getLastName());
+        Assert.assertEquals("test-user@localhost", profilePage.getEmail());
+
+        events.assertEmpty();
+
+        profilePage.updateProfile("New first", "New last", "new@email.com");
+
+        Assert.assertEquals("Your account has been updated.", profilePage.getSuccess());
+        Assert.assertEquals("New first", profilePage.getFirstName());
+        Assert.assertEquals("New last", profilePage.getLastName());
+        Assert.assertEquals("new@email.com", profilePage.getEmail());
+
+        events.expectAccount(EventType.UPDATE_PROFILE).assertEvent();
+        events.expectAccount(EventType.UPDATE_EMAIL).detail(Details.PREVIOUS_EMAIL, "test-user@localhost").detail(Details.UPDATED_EMAIL, "new@email.com").assertEvent();
+    }
+
+    @Test
+    public void changeUsername() {
+        // allow to edit the username in realm
+        keycloakRule.update(new KeycloakRule.KeycloakSetup() {
+            @Override
+            public void config(RealmManager manager, RealmModel adminstrationRealm, RealmModel appRealm) {
+                appRealm.setEditUsernameAllowed(true);
+            }
+        });
+
+        try {
+            profilePage.open();
+            loginPage.login("test-user@localhost", "password");
+
+            events.expectLogin().client("account").detail(Details.REDIRECT_URI, ACCOUNT_REDIRECT).assertEvent();
+
+            Assert.assertEquals("test-user@localhost", profilePage.getUsername());
+            Assert.assertEquals("Tom", profilePage.getFirstName());
+            Assert.assertEquals("Brady", profilePage.getLastName());
+            Assert.assertEquals("test-user@localhost", profilePage.getEmail());
+
+            // All fields are required, so there should be an error when something is missing.
+            profilePage.updateProfile("", "New first", "New last", "new@email.com");
+
+            Assert.assertEquals("Please specify username.", profilePage.getError());
+            Assert.assertEquals("", profilePage.getUsername());
+            Assert.assertEquals("New first", profilePage.getFirstName());
+            Assert.assertEquals("New last", profilePage.getLastName());
+            Assert.assertEquals("new@email.com", profilePage.getEmail());
+
+            events.assertEmpty();
+
+            profilePage.updateProfile("test-user-new@localhost", "New first", "New last", "new@email.com");
+
+            Assert.assertEquals("Your account has been updated.", profilePage.getSuccess());
+            Assert.assertEquals("test-user-new@localhost", profilePage.getUsername());
+            Assert.assertEquals("New first", profilePage.getFirstName());
+            Assert.assertEquals("New last", profilePage.getLastName());
+            Assert.assertEquals("new@email.com", profilePage.getEmail());
+
+        } finally {
+            // reset user for other tests
+            profilePage.updateProfile("test-user@localhost", "Tom", "Brady", "test-user@localhost");
+            events.clear();
+
+            // reset realm
+            keycloakRule.update(new KeycloakRule.KeycloakSetup() {
+                @Override
+                public void config(RealmManager manager, RealmModel adminstrationRealm, RealmModel appRealm) {
+                    appRealm.setEditUsernameAllowed(false);
+                }
+            });
+        }
+    }
+
+    @Test
+    public void setupTotp() {
+        totpPage.open();
+        loginPage.login("test-user@localhost", "password");
+
+        events.expectLogin().client("account").detail(Details.REDIRECT_URI, ACCOUNT_REDIRECT + "?path=totp").assertEvent();
+
+        Assert.assertTrue(totpPage.isCurrent());
+
+        Assert.assertFalse(driver.getPageSource().contains("Remove Google"));
+
+        // Error with false code
+        totpPage.configure(totp.generate(totpPage.getTotpSecret() + "123"));
+
+        Assert.assertEquals("Invalid authenticator code.", profilePage.getError());
+
+        totpPage.configure(totp.generate(totpPage.getTotpSecret()));
+
+        Assert.assertEquals("Mobile authenticator configured.", profilePage.getSuccess());
+
+        events.expectAccount(EventType.UPDATE_TOTP).assertEvent();
+
+        Assert.assertTrue(driver.getPageSource().contains("pficon-delete"));
+
+        totpPage.removeTotp();
+
+        events.expectAccount(EventType.REMOVE_TOTP).assertEvent();
+    }
+
+    @Test
+    public void changeProfileNoAccess() throws Exception {
+        profilePage.open();
+        loginPage.login("test-user-no-access@localhost", "password");
+
+        events.expectLogin().client("account").user(keycloakRule.getUser("test", "test-user-no-access@localhost").getId())
+                .detail(Details.USERNAME, "test-user-no-access@localhost")
+                .detail(Details.REDIRECT_URI, ACCOUNT_REDIRECT).assertEvent();
+
+        Assert.assertTrue(errorPage.isCurrent());
+        Assert.assertEquals("No access", errorPage.getError());
+    }
+
+    @Test
+    public void viewLog() {
+        keycloakRule.update(new KeycloakSetup() {
+            @Override
+            public void config(RealmManager manager, RealmModel adminstrationRealm, RealmModel appRealm) {
+                appRealm.setEventsEnabled(true);
+            }
+        });
+
+        try {
+            List<Event> expectedEvents = new LinkedList<Event>();
+
+            loginPage.open();
+            loginPage.clickRegister();
+
+            registerPage.register("view", "log", "view-log@localhost", "view-log", "password", "password");
+
+            expectedEvents.add(events.poll());
+            expectedEvents.add(events.poll());
+
+            profilePage.open();
+            profilePage.updateProfile("view", "log2", "view-log@localhost");
+
+            expectedEvents.add(events.poll());
+
+            logPage.open();
+
+            Assert.assertTrue(logPage.isCurrent());
+
+            List<List<String>> actualEvents = logPage.getEvents();
+
+            Assert.assertEquals(expectedEvents.size(), actualEvents.size());
+
+            for (Event e : expectedEvents) {
+                boolean match = false;
+                for (List<String> a : logPage.getEvents()) {
+                    if (e.getType().toString().replace('_', ' ').toLowerCase().equals(a.get(1)) &&
+                            e.getIpAddress().equals(a.get(2)) &&
+                            e.getClientId().equals(a.get(3))) {
+                        match = true;
+                        break;
+                    }
+                }
+                if (!match) {
+                    Assert.fail("Event not found " + e.getType());
+                }
+            }
+        } finally {
+            keycloakRule.update(new KeycloakSetup() {
+                @Override
+                public void config(RealmManager manager, RealmModel adminstrationRealm, RealmModel appRealm) {
+                    appRealm.setEventsEnabled(false);
+                }
+            });
+        }
+    }
+
+    @Test
+    public void sessions() {
+        loginPage.open();
+        loginPage.clickRegister();
+
+        registerPage.register("view", "sessions", "view-sessions@localhost", "view-sessions", "password", "password");
+
+        Event registerEvent = events.expectRegister("view-sessions", "view-sessions@localhost").assertEvent();
+        String userId = registerEvent.getUserId();
+
+        events.expectLogin().user(userId).detail(Details.USERNAME, "view-sessions").assertEvent();
+
+        sessionsPage.open();
+
+        Assert.assertTrue(sessionsPage.isCurrent());
+
+        List<List<String>> sessions = sessionsPage.getSessions();
+        Assert.assertEquals(1, sessions.size());
+        Assert.assertEquals("127.0.0.1", sessions.get(0).get(0));
+
+        // Create second session
+        WebDriver driver2 = WebRule.createWebDriver();
+        try {
+            OAuthClient oauth2 = new OAuthClient(driver2);
+            oauth2.state("mystate");
+            oauth2.doLogin("view-sessions", "password");
+
+            Event login2Event = events.expectLogin().user(userId).detail(Details.USERNAME, "view-sessions").assertEvent();
+
+            sessionsPage.open();
+            sessions = sessionsPage.getSessions();
+            Assert.assertEquals(2, sessions.size());
+
+            sessionsPage.logoutAll();
+
+            events.expectLogout(registerEvent.getSessionId());
+            events.expectLogout(login2Event.getSessionId());
+        } finally {
+            driver2.close();
+        }
+    }
+
+    // More tests (including revoke) are in OAuthGrantTest
+    @Test
+    public void applications() {
+        applicationsPage.open();
+        loginPage.login("test-user@localhost", "password");
+
+        events.expectLogin().client("account").detail(Details.REDIRECT_URI, ACCOUNT_REDIRECT + "?path=applications").assertEvent();
+        Assert.assertTrue(applicationsPage.isCurrent());
+
+        Map<String, AccountApplicationsPage.AppEntry> apps = applicationsPage.getApplications();
+        Assert.assertEquals(3, apps.size());
+
+        AccountApplicationsPage.AppEntry accountEntry = apps.get("Account");
+        Assert.assertEquals(2, accountEntry.getRolesAvailable().size());
+        Assert.assertTrue(accountEntry.getRolesAvailable().contains("Manage account in Account"));
+        Assert.assertTrue(accountEntry.getRolesAvailable().contains("View profile in Account"));
+        Assert.assertEquals(1, accountEntry.getRolesGranted().size());
+        Assert.assertTrue(accountEntry.getRolesGranted().contains("Full Access"));
+        Assert.assertEquals(1, accountEntry.getProtocolMappersGranted().size());
+        Assert.assertTrue(accountEntry.getProtocolMappersGranted().contains("Full Access"));
+
+        AccountApplicationsPage.AppEntry testAppEntry = apps.get("test-app");
+        Assert.assertEquals(4, testAppEntry.getRolesAvailable().size());
+        Assert.assertTrue(testAppEntry.getRolesGranted().contains("Full Access"));
+        Assert.assertTrue(testAppEntry.getProtocolMappersGranted().contains("Full Access"));
+
+        AccountApplicationsPage.AppEntry thirdPartyEntry = apps.get("third-party");
+        Assert.assertEquals(2, thirdPartyEntry.getRolesAvailable().size());
+        Assert.assertTrue(thirdPartyEntry.getRolesAvailable().contains("Have User privileges"));
+        Assert.assertTrue(thirdPartyEntry.getRolesAvailable().contains("Have Customer User privileges in test-app"));
+        Assert.assertEquals(0, thirdPartyEntry.getRolesGranted().size());
+        Assert.assertEquals(0, thirdPartyEntry.getProtocolMappersGranted().size());
+    }
+
+}