--- conflicted
+++ resolved
@@ -1374,7 +1374,125 @@
     }
 
     @Override
-<<<<<<< HEAD
+    public Set<UserFederationMapperModel> getUserFederationMappers() {
+        Set<UserFederationMapperModel> mappers = new HashSet<UserFederationMapperModel>();
+        for (UserFederationMapperEntity entity : this.realm.getUserFederationMappers()) {
+            UserFederationMapperModel mapper = entityToModel(entity);
+            mappers.add(mapper);
+        }
+        return mappers;
+    }
+
+    @Override
+    public Set<UserFederationMapperModel> getUserFederationMappersByFederationProvider(String federationProviderId) {
+        Set<UserFederationMapperModel> mappers = new HashSet<UserFederationMapperModel>();
+        Set<UserFederationMapperEntity> mapperEntities = getUserFederationMapperEntitiesByFederationProvider(federationProviderId);
+        for (UserFederationMapperEntity entity : mapperEntities) {
+            UserFederationMapperModel mapper = entityToModel(entity);
+            mappers.add(mapper);
+        }
+        return mappers;
+    }
+
+    @Override
+    public UserFederationMapperModel addUserFederationMapper(UserFederationMapperModel model) {
+        if (getUserFederationMapperByName(model.getFederationProviderId(), model.getName()) != null) {
+            throw new ModelDuplicateException("User federation mapper must be unique per federation provider. There is already: " + model.getName());
+        }
+        String id = KeycloakModelUtils.generateId();
+        UserFederationMapperEntity entity = new UserFederationMapperEntity();
+        entity.setId(id);
+        entity.setName(model.getName());
+        entity.setFederationProvider(getUserFederationProviderEntityById(model.getFederationProviderId()));
+        entity.setFederationMapperType(model.getFederationMapperType());
+        entity.setRealm(this.realm);
+        entity.setConfig(model.getConfig());
+
+        em.persist(entity);
+        this.realm.getUserFederationMappers().add(entity);
+        return entityToModel(entity);
+    }
+
+    @Override
+    public void removeUserFederationMapper(UserFederationMapperModel mapper) {
+        UserFederationMapperEntity toDelete = getUserFederationMapperEntity(mapper.getId());
+        if (toDelete != null) {
+            this.realm.getUserFederationMappers().remove(toDelete);
+            em.remove(toDelete);
+        }
+    }
+
+    protected UserFederationMapperEntity getUserFederationMapperEntity(String id) {
+        for (UserFederationMapperEntity entity : this.realm.getUserFederationMappers()) {
+            if (entity.getId().equals(id)) {
+                return entity;
+            }
+        }
+        return null;
+
+    }
+
+    protected UserFederationMapperEntity getUserFederationMapperEntityByName(String federationProviderId, String name) {
+        for (UserFederationMapperEntity entity : this.realm.getUserFederationMappers()) {
+            if (federationProviderId.equals(entity.getFederationProvider().getId()) && entity.getName().equals(name)) {
+                return entity;
+            }
+        }
+        return null;
+
+    }
+
+    protected Set<UserFederationMapperEntity> getUserFederationMapperEntitiesByFederationProvider(String federationProviderId) {
+        Set<UserFederationMapperEntity> mappers = new HashSet<UserFederationMapperEntity>();
+        for (UserFederationMapperEntity entity : this.realm.getUserFederationMappers()) {
+            if (federationProviderId.equals(entity.getFederationProvider().getId())) {
+                mappers.add(entity);
+            }
+        }
+        return mappers;
+    }
+
+    @Override
+    public void updateUserFederationMapper(UserFederationMapperModel mapper) {
+        UserFederationMapperEntity entity = getUserFederationMapperEntity(mapper.getId());
+        entity.setFederationProvider(getUserFederationProviderEntityById(mapper.getFederationProviderId()));
+        entity.setFederationMapperType(mapper.getFederationMapperType());
+        if (entity.getConfig() == null) {
+            entity.setConfig(mapper.getConfig());
+        } else {
+            entity.getConfig().clear();
+            entity.getConfig().putAll(mapper.getConfig());
+        }
+        em.flush();
+    }
+
+    @Override
+    public UserFederationMapperModel getUserFederationMapperById(String id) {
+        UserFederationMapperEntity entity = getUserFederationMapperEntity(id);
+        if (entity == null) return null;
+        return entityToModel(entity);
+    }
+
+    @Override
+    public UserFederationMapperModel getUserFederationMapperByName(String federationProviderId, String name) {
+        UserFederationMapperEntity entity = getUserFederationMapperEntityByName(federationProviderId, name);
+        if (entity == null) return null;
+        return entityToModel(entity);
+    }
+
+    protected UserFederationMapperModel entityToModel(UserFederationMapperEntity entity) {
+        UserFederationMapperModel mapper = new UserFederationMapperModel();
+        mapper.setId(entity.getId());
+        mapper.setName(entity.getName());
+        mapper.setFederationProviderId(entity.getFederationProvider().getId());
+        mapper.setFederationMapperType(entity.getFederationMapperType());
+        Map<String, String> config = new HashMap<String, String>();
+        if (entity.getConfig() != null) config.putAll(entity.getConfig());
+        mapper.setConfig(config);
+        return mapper;
+    }
+
+    @Override
     public List<AuthenticationFlowModel> getAuthenticationFlows() {
         TypedQuery<AuthenticationFlowEntity> query = em.createNamedQuery("getAuthenticationFlowsByRealm", AuthenticationFlowEntity.class);
         query.setParameter("realm", realm);
@@ -1536,115 +1654,10 @@
     @Override
     public AuthenticatorModel getAuthenticatorById(String id) {
         AuthenticatorEntity entity = em.find(AuthenticatorEntity.class, id);
-=======
-    public Set<UserFederationMapperModel> getUserFederationMappers() {
-        Set<UserFederationMapperModel> mappers = new HashSet<UserFederationMapperModel>();
-        for (UserFederationMapperEntity entity : this.realm.getUserFederationMappers()) {
-            UserFederationMapperModel mapper = entityToModel(entity);
-            mappers.add(mapper);
-        }
-        return mappers;
-    }
-
-    @Override
-    public Set<UserFederationMapperModel> getUserFederationMappersByFederationProvider(String federationProviderId) {
-        Set<UserFederationMapperModel> mappers = new HashSet<UserFederationMapperModel>();
-        Set<UserFederationMapperEntity> mapperEntities = getUserFederationMapperEntitiesByFederationProvider(federationProviderId);
-        for (UserFederationMapperEntity entity : mapperEntities) {
-            UserFederationMapperModel mapper = entityToModel(entity);
-            mappers.add(mapper);
-        }
-        return mappers;
-    }
-
-    @Override
-    public UserFederationMapperModel addUserFederationMapper(UserFederationMapperModel model) {
-        if (getUserFederationMapperByName(model.getFederationProviderId(), model.getName()) != null) {
-            throw new ModelDuplicateException("User federation mapper must be unique per federation provider. There is already: " + model.getName());
-        }
-        String id = KeycloakModelUtils.generateId();
-        UserFederationMapperEntity entity = new UserFederationMapperEntity();
-        entity.setId(id);
-        entity.setName(model.getName());
-        entity.setFederationProvider(getUserFederationProviderEntityById(model.getFederationProviderId()));
-        entity.setFederationMapperType(model.getFederationMapperType());
-        entity.setRealm(this.realm);
-        entity.setConfig(model.getConfig());
-
-        em.persist(entity);
-        this.realm.getUserFederationMappers().add(entity);
-        return entityToModel(entity);
-    }
-
-    @Override
-    public void removeUserFederationMapper(UserFederationMapperModel mapper) {
-        UserFederationMapperEntity toDelete = getUserFederationMapperEntity(mapper.getId());
-        if (toDelete != null) {
-            this.realm.getUserFederationMappers().remove(toDelete);
-            em.remove(toDelete);
-        }
-    }
-
-    protected UserFederationMapperEntity getUserFederationMapperEntity(String id) {
-        for (UserFederationMapperEntity entity : this.realm.getUserFederationMappers()) {
-            if (entity.getId().equals(id)) {
-                return entity;
-            }
-        }
-        return null;
-
-    }
-
-    protected UserFederationMapperEntity getUserFederationMapperEntityByName(String federationProviderId, String name) {
-        for (UserFederationMapperEntity entity : this.realm.getUserFederationMappers()) {
-            if (federationProviderId.equals(entity.getFederationProvider().getId()) && entity.getName().equals(name)) {
-                return entity;
-            }
-        }
-        return null;
-
-    }
-
-    protected Set<UserFederationMapperEntity> getUserFederationMapperEntitiesByFederationProvider(String federationProviderId) {
-        Set<UserFederationMapperEntity> mappers = new HashSet<UserFederationMapperEntity>();
-        for (UserFederationMapperEntity entity : this.realm.getUserFederationMappers()) {
-            if (federationProviderId.equals(entity.getFederationProvider().getId())) {
-                mappers.add(entity);
-            }
-        }
-        return mappers;
-    }
-
-    @Override
-    public void updateUserFederationMapper(UserFederationMapperModel mapper) {
-        UserFederationMapperEntity entity = getUserFederationMapperEntity(mapper.getId());
-        entity.setFederationProvider(getUserFederationProviderEntityById(mapper.getFederationProviderId()));
-        entity.setFederationMapperType(mapper.getFederationMapperType());
-        if (entity.getConfig() == null) {
-            entity.setConfig(mapper.getConfig());
-        } else {
-            entity.getConfig().clear();
-            entity.getConfig().putAll(mapper.getConfig());
-        }
-        em.flush();
-    }
-
-    @Override
-    public UserFederationMapperModel getUserFederationMapperById(String id) {
-        UserFederationMapperEntity entity = getUserFederationMapperEntity(id);
         if (entity == null) return null;
         return entityToModel(entity);
     }
 
-    @Override
-    public UserFederationMapperModel getUserFederationMapperByName(String federationProviderId, String name) {
-        UserFederationMapperEntity entity = getUserFederationMapperEntityByName(federationProviderId, name);
->>>>>>> 0951c11a
-        if (entity == null) return null;
-        return entityToModel(entity);
-    }
-
-<<<<<<< HEAD
     public AuthenticatorModel entityToModel(AuthenticatorEntity entity) {
         AuthenticatorModel model = new AuthenticatorModel();
         model.setId(entity.getId());
@@ -1682,18 +1695,4 @@
     }
 
 
-=======
-    protected UserFederationMapperModel entityToModel(UserFederationMapperEntity entity) {
-        UserFederationMapperModel mapper = new UserFederationMapperModel();
-        mapper.setId(entity.getId());
-        mapper.setName(entity.getName());
-        mapper.setFederationProviderId(entity.getFederationProvider().getId());
-        mapper.setFederationMapperType(entity.getFederationMapperType());
-        Map<String, String> config = new HashMap<String, String>();
-        if (entity.getConfig() != null) config.putAll(entity.getConfig());
-        mapper.setConfig(config);
-        return mapper;
-    }
-
->>>>>>> 0951c11a
 }